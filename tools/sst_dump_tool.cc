//  Copyright (c) 2011-present, Facebook, Inc.  All rights reserved.
//  This source code is licensed under both the GPLv2 (found in the
//  COPYING file in the root directory) and Apache 2.0 License
//  (found in the LICENSE.Apache file in the root directory).
//
#ifndef ROCKSDB_LITE

#include "rocksdb/sst_dump_tool.h"

#include <cinttypes>
#include <chrono>
#include <iostream>
<<<<<<< HEAD
#include <map>
#include <memory>
#include <sstream>
#include <vector>

#include "db/blob/blob_index.h"
#include "db/memtable.h"
#include "db/write_batch_internal.h"
#include "env/composite_env_wrapper.h"
#include "options/cf_options.h"
#include "rocksdb/db.h"
#include "rocksdb/env.h"
#include "rocksdb/iterator.h"
#include "rocksdb/slice_transform.h"
#include "rocksdb/status.h"
#include "rocksdb/table_properties.h"
#include "rocksdb/utilities/ldb_cmd.h"
#include "table/block_based/block.h"
#include "table/block_based/block_based_table_builder.h"
#include "table/block_based/block_based_table_factory.h"
#include "table/block_based/block_builder.h"
#include "table/format.h"
#include "table/meta_blocks.h"
#include "table/plain/plain_table_factory.h"
#include "table/table_reader.h"
#include "util/compression.h"
#include "util/random.h"
=======
>>>>>>> ed431616

#include "port/port.h"
#include "rocksdb/utilities/ldb_cmd.h"
#include "table/sst_file_dumper.h"

namespace ROCKSDB_NAMESPACE {

<<<<<<< HEAD
SstFileDumper::SstFileDumper(const Options& options,
                             const std::string& file_path,
                             size_t readahead_size, bool verify_checksum,
                             bool output_hex, bool decode_blob_index)
    : file_name_(file_path),
      read_num_(0),
      output_hex_(output_hex),
      decode_blob_index_(decode_blob_index),
      options_(options),
      ioptions_(options_),
      moptions_(ColumnFamilyOptions(options_)),
      read_options_(verify_checksum, false),
      internal_comparator_(BytewiseComparator()) {
  read_options_.readahead_size = readahead_size;
  fprintf(stdout, "Process %s\n", file_path.c_str());
  init_result_ = GetTableReader(file_name_);
}

extern const uint64_t kBlockBasedTableMagicNumber;
extern const uint64_t kLegacyBlockBasedTableMagicNumber;
extern const uint64_t kPlainTableMagicNumber;
extern const uint64_t kLegacyPlainTableMagicNumber;

const char* testFileName = "test_file_name";

=======
>>>>>>> ed431616
static const std::vector<std::pair<CompressionType, const char*>>
    kCompressions = {
        {CompressionType::kNoCompression, "kNoCompression"},
        {CompressionType::kSnappyCompression, "kSnappyCompression"},
        {CompressionType::kZlibCompression, "kZlibCompression"},
        {CompressionType::kBZip2Compression, "kBZip2Compression"},
        {CompressionType::kLZ4Compression, "kLZ4Compression"},
        {CompressionType::kLZ4HCCompression, "kLZ4HCCompression"},
        {CompressionType::kXpressCompression, "kXpressCompression"},
        {CompressionType::kZSTD, "kZSTD"}};

<<<<<<< HEAD
Status SstFileDumper::GetTableReader(const std::string& file_path) {
  // Warning about 'magic_number' being uninitialized shows up only in UBsan
  // builds. Though access is guarded by 's.ok()' checks, fix the issue to
  // avoid any warnings.
  uint64_t magic_number = Footer::kInvalidTableMagicNumber;

  // read table magic number
  Footer footer;

  std::unique_ptr<RandomAccessFile> file;
  uint64_t file_size = 0;
  Status s = options_.env->NewRandomAccessFile(file_path, &file, soptions_);
  if (s.ok()) {
    s = options_.env->GetFileSize(file_path, &file_size);
  }

  // check empty file
  // if true, skip further processing of this file
  if (file_size == 0) {
    return Status::Aborted(file_path, "Empty file");
  }

  file_.reset(new RandomAccessFileReader(NewLegacyRandomAccessFileWrapper(file),
                                         file_path));

  FilePrefetchBuffer prefetch_buffer(nullptr, 0, 0, true /* enable */,
                                     false /* track_min_offset */);
  if (s.ok()) {
    const uint64_t kSstDumpTailPrefetchSize = 512 * 1024;
    uint64_t prefetch_size = (file_size > kSstDumpTailPrefetchSize)
                                 ? kSstDumpTailPrefetchSize
                                 : file_size;
    uint64_t prefetch_off = file_size - prefetch_size;
    prefetch_buffer.Prefetch(file_.get(), prefetch_off,
                             static_cast<size_t>(prefetch_size));

    s = ReadFooterFromFile(file_.get(), &prefetch_buffer, file_size, &footer);
  }
  if (s.ok()) {
    magic_number = footer.table_magic_number();
  }

  if (s.ok()) {
    if (magic_number == kPlainTableMagicNumber ||
        magic_number == kLegacyPlainTableMagicNumber) {
      soptions_.use_mmap_reads = true;
      options_.env->NewRandomAccessFile(file_path, &file, soptions_);
      file_.reset(new RandomAccessFileReader(
          NewLegacyRandomAccessFileWrapper(file), file_path));
    }
    options_.comparator = &internal_comparator_;
    // For old sst format, ReadTableProperties might fail but file can be read
    if (ReadTableProperties(magic_number, file_.get(), file_size,
                            (magic_number == kBlockBasedTableMagicNumber)
                                ? &prefetch_buffer
                                : nullptr)
            .ok()) {
      SetTableOptionsByMagicNumber(magic_number);
    } else {
      SetOldTableOptions();
    }
  }

  if (s.ok()) {
    s = NewTableReader(ioptions_, soptions_, internal_comparator_, file_size,
                       &table_reader_);
  }
  return s;
}

Status SstFileDumper::NewTableReader(
    const ImmutableCFOptions& /*ioptions*/, const EnvOptions& /*soptions*/,
    const InternalKeyComparator& /*internal_comparator*/, uint64_t file_size,
    std::unique_ptr<TableReader>* /*table_reader*/) {
  auto t_opt =
      TableReaderOptions(ioptions_, moptions_.prefix_extractor.get(), soptions_,
                         internal_comparator_, false /* skip_filters */,
                         false /* imortal */, true /* force_direct_prefetch */);
  // Allow open file with global sequence number for backward compatibility.
  t_opt.largest_seqno = kMaxSequenceNumber;

  // We need to turn off pre-fetching of index and filter nodes for
  // BlockBasedTable
  if (BlockBasedTableFactory::kName == options_.table_factory->Name()) {
    return options_.table_factory->NewTableReader(t_opt, std::move(file_),
                                                  file_size, &table_reader_,
                                                  /*enable_prefetch=*/false);
  }

  // For all other factory implementation
  return options_.table_factory->NewTableReader(t_opt, std::move(file_),
                                                file_size, &table_reader_);
}

Status SstFileDumper::VerifyChecksum() {
  // We could pass specific readahead setting into read options if needed.
  return table_reader_->VerifyChecksum(read_options_,
                                       TableReaderCaller::kSSTDumpTool);
}

Status SstFileDumper::DumpTable(const std::string& out_filename) {
  std::unique_ptr<WritableFile> out_file;
  Env* env = options_.env;
  env->NewWritableFile(out_filename, &out_file, soptions_);
  Status s = table_reader_->DumpTable(out_file.get());
  out_file->Close();
  return s;
}

uint64_t SstFileDumper::CalculateCompressedTableSize(
    const TableBuilderOptions& tb_options, size_t block_size,
    uint64_t* num_data_blocks) {
  std::unique_ptr<WritableFile> out_file;
  std::unique_ptr<Env> env(NewMemEnv(options_.env));
  env->NewWritableFile(testFileName, &out_file, soptions_);
  std::unique_ptr<WritableFileWriter> dest_writer;
  dest_writer.reset(
      new WritableFileWriter(NewLegacyWritableFileWrapper(std::move(out_file)),
                             testFileName, soptions_));
  BlockBasedTableOptions table_options;
  table_options.block_size = block_size;
  BlockBasedTableFactory block_based_tf(table_options);
  std::unique_ptr<TableBuilder> table_builder;
  table_builder.reset(block_based_tf.NewTableBuilder(
      tb_options,
      TablePropertiesCollectorFactory::Context::kUnknownColumnFamily,
      dest_writer.get()));
  std::unique_ptr<InternalIterator> iter(table_reader_->NewIterator(
      read_options_, moptions_.prefix_extractor.get(), /*arena=*/nullptr,
      /*skip_filters=*/false, TableReaderCaller::kSSTDumpTool));
  for (iter->SeekToFirst(); iter->Valid(); iter->Next()) {
    table_builder->Add(iter->key(), iter->value());
  }
  if (!iter->status().ok()) {
    fputs(iter->status().ToString().c_str(), stderr);
    exit(1);
  }
  Status s = table_builder->Finish();
  if (!s.ok()) {
    fputs(s.ToString().c_str(), stderr);
    exit(1);
  }
  uint64_t size = table_builder->FileSize();
  assert(num_data_blocks != nullptr);
  *num_data_blocks = table_builder->GetTableProperties().num_data_blocks;
  env->DeleteFile(testFileName);
  return size;
}

int SstFileDumper::ShowAllCompressionSizes(
    size_t block_size,
    const std::vector<std::pair<CompressionType, const char*>>&
      compression_types,
    int32_t compress_level_from,
    int32_t compress_level_to) {

  fprintf(stdout, "Block Size: %" ROCKSDB_PRIszt "\n", block_size);
  for (auto& i : compression_types) {
    if (CompressionTypeSupported(i.first)) {
      fprintf(stdout, "Compression: %-24s\n", i.second);
      CompressionOptions compress_opt;
      for(int32_t j = compress_level_from; j <= compress_level_to;
          j++) {
        fprintf(stdout, "Compression level: %d", j);
        compress_opt.level = j;
        ShowCompressionSize(block_size, i.first, compress_opt);
      }
    } else {
      fprintf(stdout, "Unsupported compression type: %s.\n", i.second);
    }
  }
  return 0;
}

int SstFileDumper::ShowCompressionSize(
    size_t block_size,
    CompressionType compress_type,
    const CompressionOptions& compress_opt) {
  Options opts;
  opts.statistics = ROCKSDB_NAMESPACE::CreateDBStatistics();
  opts.statistics->set_stats_level(StatsLevel::kAll);
  const ImmutableCFOptions imoptions(opts);
  const ColumnFamilyOptions cfo(opts);
  const MutableCFOptions moptions(cfo);
  ROCKSDB_NAMESPACE::InternalKeyComparator ikc(opts.comparator);
  std::vector<std::unique_ptr<IntTblPropCollectorFactory> >
      block_based_table_factories;

  std::string column_family_name;
  int unknown_level = -1;
  TableBuilderOptions tb_opts(
      imoptions, moptions, ikc, &block_based_table_factories, compress_type,
      0 /* sample_for_compression */, compress_opt,
      false /* skip_filters */, column_family_name, unknown_level);
  uint64_t num_data_blocks = 0;
  std::chrono::steady_clock::time_point start = std::chrono::steady_clock::now();
  uint64_t file_size =
      CalculateCompressedTableSize(tb_opts, block_size, &num_data_blocks);
  std::chrono::steady_clock::time_point end = std::chrono::steady_clock::now();
  fprintf(stdout, " Size: %10" PRIu64, file_size);
  fprintf(stdout, " Blocks: %6" PRIu64, num_data_blocks);
  fprintf(stdout, " Time Taken: %10s microsecs",
          std::to_string(std::chrono::duration_cast<std::chrono::microseconds>
                         (end-start).count()).c_str());
  const uint64_t compressed_blocks =
       opts.statistics->getAndResetTickerCount(NUMBER_BLOCK_COMPRESSED);
  const uint64_t not_compressed_blocks =
       opts.statistics->getAndResetTickerCount(NUMBER_BLOCK_NOT_COMPRESSED);
  // When the option enable_index_compression is true,
  // NUMBER_BLOCK_COMPRESSED is incremented for index block(s).
  if ((compressed_blocks + not_compressed_blocks) > num_data_blocks) {
     num_data_blocks = compressed_blocks + not_compressed_blocks;
  }

  const uint64_t ratio_not_compressed_blocks =
       (num_data_blocks - compressed_blocks) - not_compressed_blocks;
  const double compressed_pcnt =
       (0 == num_data_blocks) ? 0.0
                              : ((static_cast<double>(compressed_blocks) /
                                  static_cast<double>(num_data_blocks)) *
                                100.0);
  const double ratio_not_compressed_pcnt =
       (0 == num_data_blocks)
          ? 0.0
          : ((static_cast<double>(ratio_not_compressed_blocks) /
              static_cast<double>(num_data_blocks)) *
              100.0);
  const double not_compressed_pcnt =
       (0 == num_data_blocks)
           ? 0.0
          : ((static_cast<double>(not_compressed_blocks) /
              static_cast<double>(num_data_blocks)) *
             100.0);
  fprintf(stdout, " Compressed: %6" PRIu64 " (%5.1f%%)", compressed_blocks,
          compressed_pcnt);
  fprintf(stdout, " Not compressed (ratio): %6" PRIu64 " (%5.1f%%)",
          ratio_not_compressed_blocks, ratio_not_compressed_pcnt);
  fprintf(stdout, " Not compressed (abort): %6" PRIu64 " (%5.1f%%)\n",
          not_compressed_blocks, not_compressed_pcnt);
  return 0;
}

Status SstFileDumper::ReadTableProperties(uint64_t table_magic_number,
                                          RandomAccessFileReader* file,
                                          uint64_t file_size,
                                          FilePrefetchBuffer* prefetch_buffer) {
  TableProperties* table_properties = nullptr;
  Status s = ROCKSDB_NAMESPACE::ReadTableProperties(
      file, file_size, table_magic_number, ioptions_, &table_properties,
      /* compression_type_missing= */ false,
      /* memory_allocator= */ nullptr, prefetch_buffer);
  if (s.ok()) {
    table_properties_.reset(table_properties);
  } else {
    fprintf(stdout, "Not able to read table properties\n");
  }
  return s;
}

Status SstFileDumper::SetTableOptionsByMagicNumber(
    uint64_t table_magic_number) {
  assert(table_properties_);
  if (table_magic_number == kBlockBasedTableMagicNumber ||
      table_magic_number == kLegacyBlockBasedTableMagicNumber) {
    BlockBasedTableFactory* bbtf = new BlockBasedTableFactory();
    // To force tail prefetching, we fake reporting two useful reads of 512KB
    // from the tail.
    // It needs at least two data points to warm up the stats.
    bbtf->tail_prefetch_stats()->RecordEffectiveSize(512 * 1024);
    bbtf->tail_prefetch_stats()->RecordEffectiveSize(512 * 1024);

    options_.table_factory.reset(bbtf);
    fprintf(stdout, "Sst file format: block-based\n");

    auto& props = table_properties_->user_collected_properties;
    auto pos = props.find(BlockBasedTablePropertyNames::kIndexType);
    if (pos != props.end()) {
      auto index_type_on_file = static_cast<BlockBasedTableOptions::IndexType>(
          DecodeFixed32(pos->second.c_str()));
      if (index_type_on_file ==
          BlockBasedTableOptions::IndexType::kHashSearch) {
        options_.prefix_extractor.reset(NewNoopTransform());
      }
    }
  } else if (table_magic_number == kPlainTableMagicNumber ||
             table_magic_number == kLegacyPlainTableMagicNumber) {
    options_.allow_mmap_reads = true;

    PlainTableOptions plain_table_options;
    plain_table_options.user_key_len = kPlainTableVariableLength;
    plain_table_options.bloom_bits_per_key = 0;
    plain_table_options.hash_table_ratio = 0;
    plain_table_options.index_sparseness = 1;
    plain_table_options.huge_page_tlb_size = 0;
    plain_table_options.encoding_type = kPlain;
    plain_table_options.full_scan_mode = true;

    options_.table_factory.reset(NewPlainTableFactory(plain_table_options));
    fprintf(stdout, "Sst file format: plain table\n");
  } else {
    char error_msg_buffer[80];
    snprintf(error_msg_buffer, sizeof(error_msg_buffer) - 1,
             "Unsupported table magic number --- %lx",
             (long)table_magic_number);
    return Status::InvalidArgument(error_msg_buffer);
  }

  return Status::OK();
}

Status SstFileDumper::SetOldTableOptions() {
  assert(table_properties_ == nullptr);
  options_.table_factory = std::make_shared<BlockBasedTableFactory>();
  fprintf(stdout, "Sst file format: block-based(old version)\n");

  return Status::OK();
}

Status SstFileDumper::ReadSequential(bool print_kv, uint64_t read_num,
                                     bool has_from, const std::string& from_key,
                                     bool has_to, const std::string& to_key,
                                     bool use_from_as_prefix) {
  if (!table_reader_) {
    return init_result_;
  }

  InternalIterator* iter = table_reader_->NewIterator(
      read_options_, moptions_.prefix_extractor.get(),
      /*arena=*/nullptr, /*skip_filters=*/false,
      TableReaderCaller::kSSTDumpTool);
  uint64_t i = 0;
  if (has_from) {
    InternalKey ikey;
    ikey.SetMinPossibleForUserKey(from_key);
    iter->Seek(ikey.Encode());
  } else {
    iter->SeekToFirst();
  }
  for (; iter->Valid(); iter->Next()) {
    Slice key = iter->key();
    Slice value = iter->value();
    ++i;
    if (read_num > 0 && i > read_num)
      break;

    ParsedInternalKey ikey;
    if (!ParseInternalKey(key, &ikey)) {
      std::cerr << "Internal Key ["
                << key.ToString(true /* in hex*/)
                << "] parse error!\n";
      continue;
    }

    // the key returned is not prefixed with out 'from' key
    if (use_from_as_prefix && !ikey.user_key.starts_with(from_key)) {
      break;
    }

    // If end marker was specified, we stop before it
    if (has_to && BytewiseComparator()->Compare(ikey.user_key, to_key) >= 0) {
      break;
    }

    if (print_kv) {
      if (!decode_blob_index_ || ikey.type != kTypeBlobIndex) {
        fprintf(stdout, "%s => %s\n", ikey.DebugString(output_hex_).c_str(),
                value.ToString(output_hex_).c_str());
      } else {
        BlobIndex blob_index;

        const Status s = blob_index.DecodeFrom(value);
        if (!s.ok()) {
          fprintf(stderr, "%s => error decoding blob index\n",
                  ikey.DebugString(output_hex_).c_str());
          continue;
        }

        fprintf(stdout, "%s => %s\n", ikey.DebugString(output_hex_).c_str(),
                blob_index.DebugString(output_hex_).c_str());
      }
    }
  }

  read_num_ += i;

  Status ret = iter->status();
  delete iter;
  return ret;
}

Status SstFileDumper::ReadTableProperties(
    std::shared_ptr<const TableProperties>* table_properties) {
  if (!table_reader_) {
    return init_result_;
  }

  *table_properties = table_reader_->GetTableProperties();
  return init_result_;
}

=======
>>>>>>> ed431616
namespace {

void print_help(bool to_stderr) {
  fprintf(
      to_stderr ? stderr : stdout,
      R"(sst_dump --file=<data_dir_OR_sst_file> [--command=check|scan|raw|recompress|identify]
    --file=<data_dir_OR_sst_file>
      Path to SST file or directory containing SST files

    --env_uri=<uri of underlying Env>
      URI of underlying Env

    --command=check|scan|raw|verify|identify
        check: Iterate over entries in files but don't print anything except if an error is encountered (default command)
        scan: Iterate over entries in files and print them to screen
        raw: Dump all the table contents to <file_name>_dump.txt
        verify: Iterate all the blocks in files verifying checksum to detect possible corruption but don't print anything except if a corruption is encountered
        recompress: reports the SST file size if recompressed with different
                    compression types
        identify: Reports a file is a valid SST file or lists all valid SST files under a directory

    --output_hex
      Can be combined with scan command to print the keys and values in Hex

    --decode_blob_index
      Decode blob indexes and print them in a human-readable format during scans.

    --from=<user_key>
      Key to start reading from when executing check|scan

    --to=<user_key>
      Key to stop reading at when executing check|scan

    --prefix=<user_key>
      Returns all keys with this prefix when executing check|scan
      Cannot be used in conjunction with --from

    --read_num=<num>
      Maximum number of entries to read when executing check|scan

    --verify_checksum
      Verify file checksum when executing check|scan

    --input_key_hex
      Can be combined with --from and --to to indicate that these values are encoded in Hex

    --show_properties
      Print table properties after iterating over the file when executing
      check|scan|raw|identify

    --set_block_size=<block_size>
      Can be combined with --command=recompress to set the block size that will
      be used when trying different compression algorithms

    --compression_types=<comma-separated list of CompressionType members, e.g.,
      kSnappyCompression>
      Can be combined with --command=recompress to run recompression for this
      list of compression types

    --parse_internal_key=<0xKEY>
      Convenience option to parse an internal key on the command line. Dumps the
      internal key in hex format {'key' @ SN: type}

    --compression_level_from=<compression_level>
      Compression level to start compressing when executing recompress. One compression type
      and compression_level_to must also be specified

    --compression_level_to=<compression_level>
      Compression level to stop compressing when executing recompress. One compression type
      and compression_level_from must also be specified
<<<<<<< HEAD
=======

    --compression_max_dict_bytes=<uint32_t>
      Maximum size of dictionary used to prime the compression library

    --compression_zstd_max_train_bytes=<uint32_t>
      Maximum size of training data passed to zstd's dictionary trainer
>>>>>>> ed431616
)");
}

// arg_name would include all prefix, e.g. "--my_arg="
// arg_val is the parses value.
// True if there is a match. False otherwise.
// Woud exit after printing errmsg if cannot be parsed.
bool ParseIntArg(const char* arg, const std::string arg_name,
                 const std::string err_msg, int64_t* arg_val) {
  if (strncmp(arg, arg_name.c_str(), arg_name.size()) == 0) {
    std::string input_str = arg + arg_name.size();
    std::istringstream iss(input_str);
    iss >> *arg_val;
    if (iss.fail()) {
      fprintf(stderr, "%s\n", err_msg.c_str());
      exit(1);
    }
    return true;
  }
  return false;
}
}  // namespace

int SSTDumpTool::Run(int argc, char const* const* argv, Options options) {
  const char* env_uri = nullptr;
  const char* dir_or_file = nullptr;
  uint64_t read_num = std::numeric_limits<uint64_t>::max();
  std::string command;

  char junk;
  uint64_t n;
  bool verify_checksum = false;
  bool output_hex = false;
  bool decode_blob_index = false;
  bool input_key_hex = false;
  bool has_from = false;
  bool has_to = false;
  bool use_from_as_prefix = false;
  bool show_properties = false;
  bool show_summary = false;
  bool set_block_size = false;
  bool has_compression_level_from = false;
  bool has_compression_level_to = false;
  bool has_specified_compression_types = false;
  std::string from_key;
  std::string to_key;
  std::string block_size_str;
  std::string compression_level_from_str;
  std::string compression_level_to_str;
  size_t block_size = 0;
  size_t readahead_size = 2 * 1024 * 1024;
  std::vector<std::pair<CompressionType, const char*>> compression_types;
  uint64_t total_num_files = 0;
  uint64_t total_num_data_blocks = 0;
  uint64_t total_data_block_size = 0;
  uint64_t total_index_block_size = 0;
  uint64_t total_filter_block_size = 0;
  int32_t compress_level_from = CompressionOptions::kDefaultCompressionLevel;
  int32_t compress_level_to = CompressionOptions::kDefaultCompressionLevel;
<<<<<<< HEAD
=======
  uint32_t compression_max_dict_bytes =
      ROCKSDB_NAMESPACE::CompressionOptions().max_dict_bytes;
  uint32_t compression_zstd_max_train_bytes =
      ROCKSDB_NAMESPACE::CompressionOptions().zstd_max_train_bytes;
>>>>>>> ed431616

  int64_t tmp_val;

  for (int i = 1; i < argc; i++) {
    if (strncmp(argv[i], "--env_uri=", 10) == 0) {
      env_uri = argv[i] + 10;
    } else if (strncmp(argv[i], "--file=", 7) == 0) {
      dir_or_file = argv[i] + 7;
    } else if (strcmp(argv[i], "--output_hex") == 0) {
      output_hex = true;
    } else if (strcmp(argv[i], "--decode_blob_index") == 0) {
      decode_blob_index = true;
    } else if (strcmp(argv[i], "--input_key_hex") == 0) {
      input_key_hex = true;
    } else if (sscanf(argv[i], "--read_num=%lu%c", (unsigned long*)&n, &junk) ==
               1) {
      read_num = n;
    } else if (strcmp(argv[i], "--verify_checksum") == 0) {
      verify_checksum = true;
    } else if (strncmp(argv[i], "--command=", 10) == 0) {
      command = argv[i] + 10;
    } else if (strncmp(argv[i], "--from=", 7) == 0) {
      from_key = argv[i] + 7;
      has_from = true;
    } else if (strncmp(argv[i], "--to=", 5) == 0) {
      to_key = argv[i] + 5;
      has_to = true;
    } else if (strncmp(argv[i], "--prefix=", 9) == 0) {
      from_key = argv[i] + 9;
      use_from_as_prefix = true;
    } else if (strcmp(argv[i], "--show_properties") == 0) {
      show_properties = true;
    } else if (strcmp(argv[i], "--show_summary") == 0) {
      show_summary = true;
    } else if (ParseIntArg(argv[i], "--set_block_size=",
                           "block size must be numeric", &tmp_val)) {
      set_block_size = true;
      block_size = static_cast<size_t>(tmp_val);
    } else if (ParseIntArg(argv[i], "--readahead_size=",
                           "readahead_size must be numeric", &tmp_val)) {
      readahead_size = static_cast<size_t>(tmp_val);
    } else if (strncmp(argv[i], "--compression_types=", 20) == 0) {
      std::string compression_types_csv = argv[i] + 20;
      std::istringstream iss(compression_types_csv);
      std::string compression_type;
      has_specified_compression_types = true;
      while (std::getline(iss, compression_type, ',')) {
        auto iter = std::find_if(
            kCompressions.begin(), kCompressions.end(),
            [&compression_type](std::pair<CompressionType, const char*> curr) {
              return curr.second == compression_type;
            });
        if (iter == kCompressions.end()) {
          fprintf(stderr, "%s is not a valid CompressionType\n",
                  compression_type.c_str());
          exit(1);
        }
        compression_types.emplace_back(*iter);
      }
    } else if (strncmp(argv[i], "--parse_internal_key=", 21) == 0) {
      std::string in_key(argv[i] + 21);
      try {
        in_key = ROCKSDB_NAMESPACE::LDBCommand::HexToString(in_key);
      } catch (...) {
        std::cerr << "ERROR: Invalid key input '"
          << in_key
          << "' Use 0x{hex representation of internal rocksdb key}" << std::endl;
        return -1;
      }
      Slice sl_key = ROCKSDB_NAMESPACE::Slice(in_key);
      ParsedInternalKey ikey;
      int retc = 0;
      if (ParseInternalKey(sl_key, &ikey) != Status::OK()) {
        std::cerr << "Internal Key [" << sl_key.ToString(true /* in hex*/)
                  << "] parse error!\n";
        retc = -1;
      }
      fprintf(stdout, "key=%s\n", ikey.DebugString(true).c_str());
      return retc;
    } else if (ParseIntArg(argv[i], "--compression_level_from=",
                           "compression_level_from must be numeric",
                           &tmp_val)) {
      has_compression_level_from = true;
      compress_level_from = static_cast<int>(tmp_val);
    } else if (ParseIntArg(argv[i], "--compression_level_to=",
                           "compression_level_to must be numeric", &tmp_val)) {
      has_compression_level_to = true;
      compress_level_to = static_cast<int>(tmp_val);
<<<<<<< HEAD
=======
    } else if (ParseIntArg(argv[i], "--compression_max_dict_bytes=",
                           "compression_max_dict_bytes must be numeric",
                           &tmp_val)) {
      if (tmp_val < 0 || tmp_val > port::kMaxUint32) {
        fprintf(stderr, "compression_max_dict_bytes must be a uint32_t: '%s'\n",
                argv[i]);
        print_help(/*to_stderr*/ true);
        return 1;
      }
      compression_max_dict_bytes = static_cast<uint32_t>(tmp_val);
    } else if (ParseIntArg(argv[i], "--compression_zstd_max_train_bytes=",
                           "compression_zstd_max_train_bytes must be numeric",
                           &tmp_val)) {
      if (tmp_val < 0 || tmp_val > port::kMaxUint32) {
        fprintf(stderr,
                "compression_zstd_max_train_bytes must be a uint32_t: '%s'\n",
                argv[i]);
        print_help(/*to_stderr*/ true);
        return 1;
      }
      compression_zstd_max_train_bytes = static_cast<uint32_t>(tmp_val);
>>>>>>> ed431616
    } else if (strcmp(argv[i], "--help") == 0) {
      print_help(/*to_stderr*/ false);
      return 0;
    } else if (strcmp(argv[i], "--version") == 0) {
      printf("sst_dump from RocksDB %d.%d.%d\n", ROCKSDB_MAJOR, ROCKSDB_MINOR,
             ROCKSDB_PATCH);
      return 0;
    } else {
      fprintf(stderr, "Unrecognized argument '%s'\n\n", argv[i]);
      print_help(/*to_stderr*/ true);
      return 1;
    }
  }

  if(has_compression_level_from && has_compression_level_to) {
    if(!has_specified_compression_types || compression_types.size() != 1) {
      fprintf(stderr, "Specify one compression type.\n\n");
      exit(1);
    }
  } else if(has_compression_level_from || has_compression_level_to) {
    fprintf(stderr, "Specify both --compression_level_from and "
                     "--compression_level_to.\n\n");
    exit(1);
  }

  if (use_from_as_prefix && has_from) {
    fprintf(stderr, "Cannot specify --prefix and --from\n\n");
    exit(1);
  }

  if (input_key_hex) {
    if (has_from || use_from_as_prefix) {
      from_key = ROCKSDB_NAMESPACE::LDBCommand::HexToString(from_key);
    }
    if (has_to) {
      to_key = ROCKSDB_NAMESPACE::LDBCommand::HexToString(to_key);
    }
  }

  if (dir_or_file == nullptr) {
    fprintf(stderr, "file or directory must be specified.\n\n");
    print_help(/*to_stderr*/ true);
    exit(1);
  }

  std::shared_ptr<ROCKSDB_NAMESPACE::Env> env_guard;

  // If caller of SSTDumpTool::Run(...) does not specify a different env other
  // than Env::Default(), then try to load custom env based on dir_or_file.
  // Otherwise, the caller is responsible for creating custom env.
  if (!options.env || options.env == ROCKSDB_NAMESPACE::Env::Default()) {
    Env* env = Env::Default();
    Status s = Env::LoadEnv(env_uri ? env_uri : "", &env, &env_guard);
    if (!s.ok() && !s.IsNotFound()) {
      fprintf(stderr, "LoadEnv: %s\n", s.ToString().c_str());
      exit(1);
    }
    options.env = env;
  } else {
    fprintf(stdout, "options.env is %p\n", options.env);
  }

  std::vector<std::string> filenames;
  ROCKSDB_NAMESPACE::Env* env = options.env;
  ROCKSDB_NAMESPACE::Status st = env->GetChildren(dir_or_file, &filenames);
  bool dir = true;
  if (!st.ok() || filenames.empty()) {
    // dir_or_file does not exist or does not contain children
    // Check its existence first
    Status s = env->FileExists(dir_or_file);
    // dir_or_file does not exist
    if (!s.ok()) {
      fprintf(stderr, "%s%s: No such file or directory\n", s.ToString().c_str(),
              dir_or_file);
      return 1;
    }
    // dir_or_file exists and is treated as a "file"
    // since it has no children
    // This is ok since later it will be checked
    // that whether it is a valid sst or not
    // (A directory "file" is not a valid sst)
    filenames.clear();
    filenames.push_back(dir_or_file);
    dir = false;
  }

  uint64_t total_read = 0;
  // List of RocksDB SST file without corruption
  std::vector<std::string> valid_sst_files;
  for (size_t i = 0; i < filenames.size(); i++) {
    std::string filename = filenames.at(i);
    if (filename.length() <= 4 ||
        filename.rfind(".sst") != filename.length() - 4) {
      // ignore
      continue;
    }

    if (dir) {
      filename = std::string(dir_or_file) + "/" + filename;
    }

    ROCKSDB_NAMESPACE::SstFileDumper dumper(options, filename, readahead_size,
                                            verify_checksum, output_hex,
                                            decode_blob_index);
    // Not a valid SST
    if (!dumper.getStatus().ok()) {
      fprintf(stderr, "%s: %s\n", filename.c_str(),
              dumper.getStatus().ToString().c_str());
      continue;
    } else {
      valid_sst_files.push_back(filename);
      // Print out from and to key information once
      // where there is at least one valid SST
      if (valid_sst_files.size() == 1) {
        // from_key and to_key are only used for "check", "scan", or ""
        if (command == "check" || command == "scan" || command == "") {
          fprintf(stdout, "from [%s] to [%s]\n",
                  ROCKSDB_NAMESPACE::Slice(from_key).ToString(true).c_str(),
                  ROCKSDB_NAMESPACE::Slice(to_key).ToString(true).c_str());
        }
      }
    }

    if (command == "recompress") {
      st = dumper.ShowAllCompressionSizes(
          set_block_size ? block_size : 16384,
          compression_types.empty() ? kCompressions : compression_types,
<<<<<<< HEAD
          compress_level_from, compress_level_to);
=======
          compress_level_from, compress_level_to, compression_max_dict_bytes,
          compression_zstd_max_train_bytes);
      if (!st.ok()) {
        fprintf(stderr, "Failed to recompress: %s\n", st.ToString().c_str());
        exit(1);
      }
>>>>>>> ed431616
      return 0;
    }

    if (command == "raw") {
      std::string out_filename = filename.substr(0, filename.length() - 4);
      out_filename.append("_dump.txt");

      st = dumper.DumpTable(out_filename);
      if (!st.ok()) {
        fprintf(stderr, "%s: %s\n", filename.c_str(), st.ToString().c_str());
        exit(1);
      } else {
        fprintf(stdout, "raw dump written to file %s\n", &out_filename[0]);
      }
      continue;
    }

    // scan all files in give file path.
    if (command == "" || command == "scan" || command == "check") {
      st = dumper.ReadSequential(
          command == "scan", read_num > 0 ? (read_num - total_read) : read_num,
          has_from || use_from_as_prefix, from_key, has_to, to_key,
          use_from_as_prefix);
      if (!st.ok()) {
        fprintf(stderr, "%s: %s\n", filename.c_str(),
            st.ToString().c_str());
      }
      total_read += dumper.GetReadNumber();
      if (read_num > 0 && total_read > read_num) {
        break;
      }
    }

    if (command == "verify") {
      st = dumper.VerifyChecksum();
      if (!st.ok()) {
        fprintf(stderr, "%s is corrupted: %s\n", filename.c_str(),
                st.ToString().c_str());
      } else {
        fprintf(stdout, "The file is ok\n");
      }
      continue;
    }

    if (show_properties || show_summary) {
      const ROCKSDB_NAMESPACE::TableProperties* table_properties;

      std::shared_ptr<const ROCKSDB_NAMESPACE::TableProperties>
          table_properties_from_reader;
      st = dumper.ReadTableProperties(&table_properties_from_reader);
      if (!st.ok()) {
        fprintf(stderr, "%s: %s\n", filename.c_str(), st.ToString().c_str());
        fprintf(stderr, "Try to use initial table properties\n");
        table_properties = dumper.GetInitTableProperties();
      } else {
        table_properties = table_properties_from_reader.get();
      }
      if (table_properties != nullptr) {
        if (show_properties) {
          fprintf(stdout,
                  "Table Properties:\n"
                  "------------------------------\n"
                  "  %s",
                  table_properties->ToString("\n  ", ": ").c_str());
        }
        total_num_files += 1;
        total_num_data_blocks += table_properties->num_data_blocks;
        total_data_block_size += table_properties->data_size;
        total_index_block_size += table_properties->index_size;
        total_filter_block_size += table_properties->filter_size;
        if (show_properties) {
          fprintf(stdout,
                  "Raw user collected properties\n"
                  "------------------------------\n");
          for (const auto& kv : table_properties->user_collected_properties) {
            std::string prop_name = kv.first;
            std::string prop_val = Slice(kv.second).ToString(true);
            fprintf(stdout, "  # %s: 0x%s\n", prop_name.c_str(),
                    prop_val.c_str());
          }
        }
      } else {
        fprintf(stderr, "Reader unexpectedly returned null properties\n");
      }
    }
  }
  if (show_summary) {
    fprintf(stdout, "total number of files: %" PRIu64 "\n", total_num_files);
    fprintf(stdout, "total number of data blocks: %" PRIu64 "\n",
            total_num_data_blocks);
    fprintf(stdout, "total data block size: %" PRIu64 "\n",
            total_data_block_size);
    fprintf(stdout, "total index block size: %" PRIu64 "\n",
            total_index_block_size);
    fprintf(stdout, "total filter block size: %" PRIu64 "\n",
            total_filter_block_size);
  }

  if (valid_sst_files.empty()) {
    // No valid SST files are found
    // Exit with an error state
    if (dir) {
      fprintf(stdout, "------------------------------\n");
      fprintf(stderr, "No valid SST files found in %s\n", dir_or_file);
    } else {
      fprintf(stderr, "%s is not a valid SST file\n", dir_or_file);
    }
    return 1;
  } else {
    if (command == "identify") {
      if (dir) {
        fprintf(stdout, "------------------------------\n");
        fprintf(stdout, "List of valid SST files found in %s:\n", dir_or_file);
        for (const auto& f : valid_sst_files) {
          fprintf(stdout, "%s\n", f.c_str());
        }
        fprintf(stdout, "Number of valid SST files: %zu\n",
                valid_sst_files.size());
      } else {
        fprintf(stdout, "%s is a valid SST file\n", dir_or_file);
      }
    }
    // At least one valid SST
    // exit with a success state
    return 0;
  }
}
}  // namespace ROCKSDB_NAMESPACE

#endif  // ROCKSDB_LITE<|MERGE_RESOLUTION|>--- conflicted
+++ resolved
@@ -10,36 +10,6 @@
 #include <cinttypes>
 #include <chrono>
 #include <iostream>
-<<<<<<< HEAD
-#include <map>
-#include <memory>
-#include <sstream>
-#include <vector>
-
-#include "db/blob/blob_index.h"
-#include "db/memtable.h"
-#include "db/write_batch_internal.h"
-#include "env/composite_env_wrapper.h"
-#include "options/cf_options.h"
-#include "rocksdb/db.h"
-#include "rocksdb/env.h"
-#include "rocksdb/iterator.h"
-#include "rocksdb/slice_transform.h"
-#include "rocksdb/status.h"
-#include "rocksdb/table_properties.h"
-#include "rocksdb/utilities/ldb_cmd.h"
-#include "table/block_based/block.h"
-#include "table/block_based/block_based_table_builder.h"
-#include "table/block_based/block_based_table_factory.h"
-#include "table/block_based/block_builder.h"
-#include "table/format.h"
-#include "table/meta_blocks.h"
-#include "table/plain/plain_table_factory.h"
-#include "table/table_reader.h"
-#include "util/compression.h"
-#include "util/random.h"
-=======
->>>>>>> ed431616
 
 #include "port/port.h"
 #include "rocksdb/utilities/ldb_cmd.h"
@@ -47,34 +17,6 @@
 
 namespace ROCKSDB_NAMESPACE {
 
-<<<<<<< HEAD
-SstFileDumper::SstFileDumper(const Options& options,
-                             const std::string& file_path,
-                             size_t readahead_size, bool verify_checksum,
-                             bool output_hex, bool decode_blob_index)
-    : file_name_(file_path),
-      read_num_(0),
-      output_hex_(output_hex),
-      decode_blob_index_(decode_blob_index),
-      options_(options),
-      ioptions_(options_),
-      moptions_(ColumnFamilyOptions(options_)),
-      read_options_(verify_checksum, false),
-      internal_comparator_(BytewiseComparator()) {
-  read_options_.readahead_size = readahead_size;
-  fprintf(stdout, "Process %s\n", file_path.c_str());
-  init_result_ = GetTableReader(file_name_);
-}
-
-extern const uint64_t kBlockBasedTableMagicNumber;
-extern const uint64_t kLegacyBlockBasedTableMagicNumber;
-extern const uint64_t kPlainTableMagicNumber;
-extern const uint64_t kLegacyPlainTableMagicNumber;
-
-const char* testFileName = "test_file_name";
-
-=======
->>>>>>> ed431616
 static const std::vector<std::pair<CompressionType, const char*>>
     kCompressions = {
         {CompressionType::kNoCompression, "kNoCompression"},
@@ -86,409 +28,6 @@
         {CompressionType::kXpressCompression, "kXpressCompression"},
         {CompressionType::kZSTD, "kZSTD"}};
 
-<<<<<<< HEAD
-Status SstFileDumper::GetTableReader(const std::string& file_path) {
-  // Warning about 'magic_number' being uninitialized shows up only in UBsan
-  // builds. Though access is guarded by 's.ok()' checks, fix the issue to
-  // avoid any warnings.
-  uint64_t magic_number = Footer::kInvalidTableMagicNumber;
-
-  // read table magic number
-  Footer footer;
-
-  std::unique_ptr<RandomAccessFile> file;
-  uint64_t file_size = 0;
-  Status s = options_.env->NewRandomAccessFile(file_path, &file, soptions_);
-  if (s.ok()) {
-    s = options_.env->GetFileSize(file_path, &file_size);
-  }
-
-  // check empty file
-  // if true, skip further processing of this file
-  if (file_size == 0) {
-    return Status::Aborted(file_path, "Empty file");
-  }
-
-  file_.reset(new RandomAccessFileReader(NewLegacyRandomAccessFileWrapper(file),
-                                         file_path));
-
-  FilePrefetchBuffer prefetch_buffer(nullptr, 0, 0, true /* enable */,
-                                     false /* track_min_offset */);
-  if (s.ok()) {
-    const uint64_t kSstDumpTailPrefetchSize = 512 * 1024;
-    uint64_t prefetch_size = (file_size > kSstDumpTailPrefetchSize)
-                                 ? kSstDumpTailPrefetchSize
-                                 : file_size;
-    uint64_t prefetch_off = file_size - prefetch_size;
-    prefetch_buffer.Prefetch(file_.get(), prefetch_off,
-                             static_cast<size_t>(prefetch_size));
-
-    s = ReadFooterFromFile(file_.get(), &prefetch_buffer, file_size, &footer);
-  }
-  if (s.ok()) {
-    magic_number = footer.table_magic_number();
-  }
-
-  if (s.ok()) {
-    if (magic_number == kPlainTableMagicNumber ||
-        magic_number == kLegacyPlainTableMagicNumber) {
-      soptions_.use_mmap_reads = true;
-      options_.env->NewRandomAccessFile(file_path, &file, soptions_);
-      file_.reset(new RandomAccessFileReader(
-          NewLegacyRandomAccessFileWrapper(file), file_path));
-    }
-    options_.comparator = &internal_comparator_;
-    // For old sst format, ReadTableProperties might fail but file can be read
-    if (ReadTableProperties(magic_number, file_.get(), file_size,
-                            (magic_number == kBlockBasedTableMagicNumber)
-                                ? &prefetch_buffer
-                                : nullptr)
-            .ok()) {
-      SetTableOptionsByMagicNumber(magic_number);
-    } else {
-      SetOldTableOptions();
-    }
-  }
-
-  if (s.ok()) {
-    s = NewTableReader(ioptions_, soptions_, internal_comparator_, file_size,
-                       &table_reader_);
-  }
-  return s;
-}
-
-Status SstFileDumper::NewTableReader(
-    const ImmutableCFOptions& /*ioptions*/, const EnvOptions& /*soptions*/,
-    const InternalKeyComparator& /*internal_comparator*/, uint64_t file_size,
-    std::unique_ptr<TableReader>* /*table_reader*/) {
-  auto t_opt =
-      TableReaderOptions(ioptions_, moptions_.prefix_extractor.get(), soptions_,
-                         internal_comparator_, false /* skip_filters */,
-                         false /* imortal */, true /* force_direct_prefetch */);
-  // Allow open file with global sequence number for backward compatibility.
-  t_opt.largest_seqno = kMaxSequenceNumber;
-
-  // We need to turn off pre-fetching of index and filter nodes for
-  // BlockBasedTable
-  if (BlockBasedTableFactory::kName == options_.table_factory->Name()) {
-    return options_.table_factory->NewTableReader(t_opt, std::move(file_),
-                                                  file_size, &table_reader_,
-                                                  /*enable_prefetch=*/false);
-  }
-
-  // For all other factory implementation
-  return options_.table_factory->NewTableReader(t_opt, std::move(file_),
-                                                file_size, &table_reader_);
-}
-
-Status SstFileDumper::VerifyChecksum() {
-  // We could pass specific readahead setting into read options if needed.
-  return table_reader_->VerifyChecksum(read_options_,
-                                       TableReaderCaller::kSSTDumpTool);
-}
-
-Status SstFileDumper::DumpTable(const std::string& out_filename) {
-  std::unique_ptr<WritableFile> out_file;
-  Env* env = options_.env;
-  env->NewWritableFile(out_filename, &out_file, soptions_);
-  Status s = table_reader_->DumpTable(out_file.get());
-  out_file->Close();
-  return s;
-}
-
-uint64_t SstFileDumper::CalculateCompressedTableSize(
-    const TableBuilderOptions& tb_options, size_t block_size,
-    uint64_t* num_data_blocks) {
-  std::unique_ptr<WritableFile> out_file;
-  std::unique_ptr<Env> env(NewMemEnv(options_.env));
-  env->NewWritableFile(testFileName, &out_file, soptions_);
-  std::unique_ptr<WritableFileWriter> dest_writer;
-  dest_writer.reset(
-      new WritableFileWriter(NewLegacyWritableFileWrapper(std::move(out_file)),
-                             testFileName, soptions_));
-  BlockBasedTableOptions table_options;
-  table_options.block_size = block_size;
-  BlockBasedTableFactory block_based_tf(table_options);
-  std::unique_ptr<TableBuilder> table_builder;
-  table_builder.reset(block_based_tf.NewTableBuilder(
-      tb_options,
-      TablePropertiesCollectorFactory::Context::kUnknownColumnFamily,
-      dest_writer.get()));
-  std::unique_ptr<InternalIterator> iter(table_reader_->NewIterator(
-      read_options_, moptions_.prefix_extractor.get(), /*arena=*/nullptr,
-      /*skip_filters=*/false, TableReaderCaller::kSSTDumpTool));
-  for (iter->SeekToFirst(); iter->Valid(); iter->Next()) {
-    table_builder->Add(iter->key(), iter->value());
-  }
-  if (!iter->status().ok()) {
-    fputs(iter->status().ToString().c_str(), stderr);
-    exit(1);
-  }
-  Status s = table_builder->Finish();
-  if (!s.ok()) {
-    fputs(s.ToString().c_str(), stderr);
-    exit(1);
-  }
-  uint64_t size = table_builder->FileSize();
-  assert(num_data_blocks != nullptr);
-  *num_data_blocks = table_builder->GetTableProperties().num_data_blocks;
-  env->DeleteFile(testFileName);
-  return size;
-}
-
-int SstFileDumper::ShowAllCompressionSizes(
-    size_t block_size,
-    const std::vector<std::pair<CompressionType, const char*>>&
-      compression_types,
-    int32_t compress_level_from,
-    int32_t compress_level_to) {
-
-  fprintf(stdout, "Block Size: %" ROCKSDB_PRIszt "\n", block_size);
-  for (auto& i : compression_types) {
-    if (CompressionTypeSupported(i.first)) {
-      fprintf(stdout, "Compression: %-24s\n", i.second);
-      CompressionOptions compress_opt;
-      for(int32_t j = compress_level_from; j <= compress_level_to;
-          j++) {
-        fprintf(stdout, "Compression level: %d", j);
-        compress_opt.level = j;
-        ShowCompressionSize(block_size, i.first, compress_opt);
-      }
-    } else {
-      fprintf(stdout, "Unsupported compression type: %s.\n", i.second);
-    }
-  }
-  return 0;
-}
-
-int SstFileDumper::ShowCompressionSize(
-    size_t block_size,
-    CompressionType compress_type,
-    const CompressionOptions& compress_opt) {
-  Options opts;
-  opts.statistics = ROCKSDB_NAMESPACE::CreateDBStatistics();
-  opts.statistics->set_stats_level(StatsLevel::kAll);
-  const ImmutableCFOptions imoptions(opts);
-  const ColumnFamilyOptions cfo(opts);
-  const MutableCFOptions moptions(cfo);
-  ROCKSDB_NAMESPACE::InternalKeyComparator ikc(opts.comparator);
-  std::vector<std::unique_ptr<IntTblPropCollectorFactory> >
-      block_based_table_factories;
-
-  std::string column_family_name;
-  int unknown_level = -1;
-  TableBuilderOptions tb_opts(
-      imoptions, moptions, ikc, &block_based_table_factories, compress_type,
-      0 /* sample_for_compression */, compress_opt,
-      false /* skip_filters */, column_family_name, unknown_level);
-  uint64_t num_data_blocks = 0;
-  std::chrono::steady_clock::time_point start = std::chrono::steady_clock::now();
-  uint64_t file_size =
-      CalculateCompressedTableSize(tb_opts, block_size, &num_data_blocks);
-  std::chrono::steady_clock::time_point end = std::chrono::steady_clock::now();
-  fprintf(stdout, " Size: %10" PRIu64, file_size);
-  fprintf(stdout, " Blocks: %6" PRIu64, num_data_blocks);
-  fprintf(stdout, " Time Taken: %10s microsecs",
-          std::to_string(std::chrono::duration_cast<std::chrono::microseconds>
-                         (end-start).count()).c_str());
-  const uint64_t compressed_blocks =
-       opts.statistics->getAndResetTickerCount(NUMBER_BLOCK_COMPRESSED);
-  const uint64_t not_compressed_blocks =
-       opts.statistics->getAndResetTickerCount(NUMBER_BLOCK_NOT_COMPRESSED);
-  // When the option enable_index_compression is true,
-  // NUMBER_BLOCK_COMPRESSED is incremented for index block(s).
-  if ((compressed_blocks + not_compressed_blocks) > num_data_blocks) {
-     num_data_blocks = compressed_blocks + not_compressed_blocks;
-  }
-
-  const uint64_t ratio_not_compressed_blocks =
-       (num_data_blocks - compressed_blocks) - not_compressed_blocks;
-  const double compressed_pcnt =
-       (0 == num_data_blocks) ? 0.0
-                              : ((static_cast<double>(compressed_blocks) /
-                                  static_cast<double>(num_data_blocks)) *
-                                100.0);
-  const double ratio_not_compressed_pcnt =
-       (0 == num_data_blocks)
-          ? 0.0
-          : ((static_cast<double>(ratio_not_compressed_blocks) /
-              static_cast<double>(num_data_blocks)) *
-              100.0);
-  const double not_compressed_pcnt =
-       (0 == num_data_blocks)
-           ? 0.0
-          : ((static_cast<double>(not_compressed_blocks) /
-              static_cast<double>(num_data_blocks)) *
-             100.0);
-  fprintf(stdout, " Compressed: %6" PRIu64 " (%5.1f%%)", compressed_blocks,
-          compressed_pcnt);
-  fprintf(stdout, " Not compressed (ratio): %6" PRIu64 " (%5.1f%%)",
-          ratio_not_compressed_blocks, ratio_not_compressed_pcnt);
-  fprintf(stdout, " Not compressed (abort): %6" PRIu64 " (%5.1f%%)\n",
-          not_compressed_blocks, not_compressed_pcnt);
-  return 0;
-}
-
-Status SstFileDumper::ReadTableProperties(uint64_t table_magic_number,
-                                          RandomAccessFileReader* file,
-                                          uint64_t file_size,
-                                          FilePrefetchBuffer* prefetch_buffer) {
-  TableProperties* table_properties = nullptr;
-  Status s = ROCKSDB_NAMESPACE::ReadTableProperties(
-      file, file_size, table_magic_number, ioptions_, &table_properties,
-      /* compression_type_missing= */ false,
-      /* memory_allocator= */ nullptr, prefetch_buffer);
-  if (s.ok()) {
-    table_properties_.reset(table_properties);
-  } else {
-    fprintf(stdout, "Not able to read table properties\n");
-  }
-  return s;
-}
-
-Status SstFileDumper::SetTableOptionsByMagicNumber(
-    uint64_t table_magic_number) {
-  assert(table_properties_);
-  if (table_magic_number == kBlockBasedTableMagicNumber ||
-      table_magic_number == kLegacyBlockBasedTableMagicNumber) {
-    BlockBasedTableFactory* bbtf = new BlockBasedTableFactory();
-    // To force tail prefetching, we fake reporting two useful reads of 512KB
-    // from the tail.
-    // It needs at least two data points to warm up the stats.
-    bbtf->tail_prefetch_stats()->RecordEffectiveSize(512 * 1024);
-    bbtf->tail_prefetch_stats()->RecordEffectiveSize(512 * 1024);
-
-    options_.table_factory.reset(bbtf);
-    fprintf(stdout, "Sst file format: block-based\n");
-
-    auto& props = table_properties_->user_collected_properties;
-    auto pos = props.find(BlockBasedTablePropertyNames::kIndexType);
-    if (pos != props.end()) {
-      auto index_type_on_file = static_cast<BlockBasedTableOptions::IndexType>(
-          DecodeFixed32(pos->second.c_str()));
-      if (index_type_on_file ==
-          BlockBasedTableOptions::IndexType::kHashSearch) {
-        options_.prefix_extractor.reset(NewNoopTransform());
-      }
-    }
-  } else if (table_magic_number == kPlainTableMagicNumber ||
-             table_magic_number == kLegacyPlainTableMagicNumber) {
-    options_.allow_mmap_reads = true;
-
-    PlainTableOptions plain_table_options;
-    plain_table_options.user_key_len = kPlainTableVariableLength;
-    plain_table_options.bloom_bits_per_key = 0;
-    plain_table_options.hash_table_ratio = 0;
-    plain_table_options.index_sparseness = 1;
-    plain_table_options.huge_page_tlb_size = 0;
-    plain_table_options.encoding_type = kPlain;
-    plain_table_options.full_scan_mode = true;
-
-    options_.table_factory.reset(NewPlainTableFactory(plain_table_options));
-    fprintf(stdout, "Sst file format: plain table\n");
-  } else {
-    char error_msg_buffer[80];
-    snprintf(error_msg_buffer, sizeof(error_msg_buffer) - 1,
-             "Unsupported table magic number --- %lx",
-             (long)table_magic_number);
-    return Status::InvalidArgument(error_msg_buffer);
-  }
-
-  return Status::OK();
-}
-
-Status SstFileDumper::SetOldTableOptions() {
-  assert(table_properties_ == nullptr);
-  options_.table_factory = std::make_shared<BlockBasedTableFactory>();
-  fprintf(stdout, "Sst file format: block-based(old version)\n");
-
-  return Status::OK();
-}
-
-Status SstFileDumper::ReadSequential(bool print_kv, uint64_t read_num,
-                                     bool has_from, const std::string& from_key,
-                                     bool has_to, const std::string& to_key,
-                                     bool use_from_as_prefix) {
-  if (!table_reader_) {
-    return init_result_;
-  }
-
-  InternalIterator* iter = table_reader_->NewIterator(
-      read_options_, moptions_.prefix_extractor.get(),
-      /*arena=*/nullptr, /*skip_filters=*/false,
-      TableReaderCaller::kSSTDumpTool);
-  uint64_t i = 0;
-  if (has_from) {
-    InternalKey ikey;
-    ikey.SetMinPossibleForUserKey(from_key);
-    iter->Seek(ikey.Encode());
-  } else {
-    iter->SeekToFirst();
-  }
-  for (; iter->Valid(); iter->Next()) {
-    Slice key = iter->key();
-    Slice value = iter->value();
-    ++i;
-    if (read_num > 0 && i > read_num)
-      break;
-
-    ParsedInternalKey ikey;
-    if (!ParseInternalKey(key, &ikey)) {
-      std::cerr << "Internal Key ["
-                << key.ToString(true /* in hex*/)
-                << "] parse error!\n";
-      continue;
-    }
-
-    // the key returned is not prefixed with out 'from' key
-    if (use_from_as_prefix && !ikey.user_key.starts_with(from_key)) {
-      break;
-    }
-
-    // If end marker was specified, we stop before it
-    if (has_to && BytewiseComparator()->Compare(ikey.user_key, to_key) >= 0) {
-      break;
-    }
-
-    if (print_kv) {
-      if (!decode_blob_index_ || ikey.type != kTypeBlobIndex) {
-        fprintf(stdout, "%s => %s\n", ikey.DebugString(output_hex_).c_str(),
-                value.ToString(output_hex_).c_str());
-      } else {
-        BlobIndex blob_index;
-
-        const Status s = blob_index.DecodeFrom(value);
-        if (!s.ok()) {
-          fprintf(stderr, "%s => error decoding blob index\n",
-                  ikey.DebugString(output_hex_).c_str());
-          continue;
-        }
-
-        fprintf(stdout, "%s => %s\n", ikey.DebugString(output_hex_).c_str(),
-                blob_index.DebugString(output_hex_).c_str());
-      }
-    }
-  }
-
-  read_num_ += i;
-
-  Status ret = iter->status();
-  delete iter;
-  return ret;
-}
-
-Status SstFileDumper::ReadTableProperties(
-    std::shared_ptr<const TableProperties>* table_properties) {
-  if (!table_reader_) {
-    return init_result_;
-  }
-
-  *table_properties = table_reader_->GetTableProperties();
-  return init_result_;
-}
-
-=======
->>>>>>> ed431616
 namespace {
 
 void print_help(bool to_stderr) {
@@ -559,15 +98,12 @@
     --compression_level_to=<compression_level>
       Compression level to stop compressing when executing recompress. One compression type
       and compression_level_from must also be specified
-<<<<<<< HEAD
-=======
 
     --compression_max_dict_bytes=<uint32_t>
       Maximum size of dictionary used to prime the compression library
 
     --compression_zstd_max_train_bytes=<uint32_t>
       Maximum size of training data passed to zstd's dictionary trainer
->>>>>>> ed431616
 )");
 }
 
@@ -627,13 +163,10 @@
   uint64_t total_filter_block_size = 0;
   int32_t compress_level_from = CompressionOptions::kDefaultCompressionLevel;
   int32_t compress_level_to = CompressionOptions::kDefaultCompressionLevel;
-<<<<<<< HEAD
-=======
   uint32_t compression_max_dict_bytes =
       ROCKSDB_NAMESPACE::CompressionOptions().max_dict_bytes;
   uint32_t compression_zstd_max_train_bytes =
       ROCKSDB_NAMESPACE::CompressionOptions().zstd_max_train_bytes;
->>>>>>> ed431616
 
   int64_t tmp_val;
 
@@ -722,8 +255,6 @@
                            "compression_level_to must be numeric", &tmp_val)) {
       has_compression_level_to = true;
       compress_level_to = static_cast<int>(tmp_val);
-<<<<<<< HEAD
-=======
     } else if (ParseIntArg(argv[i], "--compression_max_dict_bytes=",
                            "compression_max_dict_bytes must be numeric",
                            &tmp_val)) {
@@ -745,7 +276,6 @@
         return 1;
       }
       compression_zstd_max_train_bytes = static_cast<uint32_t>(tmp_val);
->>>>>>> ed431616
     } else if (strcmp(argv[i], "--help") == 0) {
       print_help(/*to_stderr*/ false);
       return 0;
@@ -873,16 +403,12 @@
       st = dumper.ShowAllCompressionSizes(
           set_block_size ? block_size : 16384,
           compression_types.empty() ? kCompressions : compression_types,
-<<<<<<< HEAD
-          compress_level_from, compress_level_to);
-=======
           compress_level_from, compress_level_to, compression_max_dict_bytes,
           compression_zstd_max_train_bytes);
       if (!st.ok()) {
         fprintf(stderr, "Failed to recompress: %s\n", st.ToString().c_str());
         exit(1);
       }
->>>>>>> ed431616
       return 0;
     }
 
