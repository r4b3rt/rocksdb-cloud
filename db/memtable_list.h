--- conflicted
+++ resolved
@@ -56,16 +56,6 @@
   bool Get(const LookupKey& key, std::string* value, Status* s,
            MergeContext* merge_context, RangeDelAggregator* range_del_agg,
            SequenceNumber* seq, const ReadOptions& read_opts,
-<<<<<<< HEAD
-           bool* is_blob_index = nullptr);
-
-  bool Get(const LookupKey& key, std::string* value, Status* s,
-           MergeContext* merge_context, RangeDelAggregator* range_del_agg,
-           const ReadOptions& read_opts, bool* is_blob_index = nullptr) {
-    SequenceNumber seq;
-    return Get(key, value, s, merge_context, range_del_agg, &seq, read_opts,
-               is_blob_index);
-=======
            ReadCallback* callback = nullptr, bool* is_blob_index = nullptr);
 
   bool Get(const LookupKey& key, std::string* value, Status* s,
@@ -75,7 +65,6 @@
     SequenceNumber seq;
     return Get(key, value, s, merge_context, range_del_agg, &seq, read_opts,
                callback, is_blob_index);
->>>>>>> dbd8fa09
   }
 
   // Similar to Get(), but searches the Memtable history of memtables that
@@ -134,13 +123,9 @@
   bool GetFromList(std::list<MemTable*>* list, const LookupKey& key,
                    std::string* value, Status* s, MergeContext* merge_context,
                    RangeDelAggregator* range_del_agg, SequenceNumber* seq,
-<<<<<<< HEAD
-                   const ReadOptions& read_opts, bool* is_blob_index = nullptr);
-=======
                    const ReadOptions& read_opts,
                    ReadCallback* callback = nullptr,
                    bool* is_blob_index = nullptr);
->>>>>>> dbd8fa09
 
   void AddMemTable(MemTable* m);
 
