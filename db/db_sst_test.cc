//  Copyright (c) 2011-present, Facebook, Inc.  All rights reserved.
//  This source code is licensed under both the GPLv2 (found in the
//  COPYING file in the root directory) and Apache 2.0 License
//  (found in the LICENSE.Apache file in the root directory).
//
// Copyright (c) 2011 The LevelDB Authors. All rights reserved.
// Use of this source code is governed by a BSD-style license that can be
// found in the LICENSE file. See the AUTHORS file for names of contributors.

#include "db/db_test_util.h"
#include "file/sst_file_manager_impl.h"
#include "port/port.h"
#include "port/stack_trace.h"
#include "rocksdb/sst_file_manager.h"
#include "util/random.h"

namespace ROCKSDB_NAMESPACE {

class DBSSTTest : public DBTestBase {
 public:
  DBSSTTest() : DBTestBase("/db_sst_test", /*env_do_fsync=*/true) {}
};

#ifndef ROCKSDB_LITE
// A class which remembers the name of each flushed file.
class FlushedFileCollector : public EventListener {
 public:
  FlushedFileCollector() {}
  ~FlushedFileCollector() override {}

  void OnFlushCompleted(DB* /*db*/, const FlushJobInfo& info) override {
    std::lock_guard<std::mutex> lock(mutex_);
    flushed_files_.push_back(info.file_path);
  }

  std::vector<std::string> GetFlushedFiles() {
    std::lock_guard<std::mutex> lock(mutex_);
    std::vector<std::string> result;
    for (auto fname : flushed_files_) {
      result.push_back(fname);
    }
    return result;
  }
  void ClearFlushedFiles() {
    std::lock_guard<std::mutex> lock(mutex_);
    flushed_files_.clear();
  }

 private:
  std::vector<std::string> flushed_files_;
  std::mutex mutex_;
};
#endif  // ROCKSDB_LITE

TEST_F(DBSSTTest, DontDeletePendingOutputs) {
  Options options;
  options.env = env_;
  options.create_if_missing = true;
  DestroyAndReopen(options);

  // Every time we write to a table file, call FOF/POF with full DB scan. This
  // will make sure our pending_outputs_ protection work correctly
  std::function<void()> purge_obsolete_files_function = [&]() {
    JobContext job_context(0);
    dbfull()->TEST_LockMutex();
    dbfull()->FindObsoleteFiles(&job_context, true /*force*/);
    dbfull()->TEST_UnlockMutex();
    dbfull()->PurgeObsoleteFiles(job_context);
    job_context.Clean();
  };

  env_->table_write_callback_ = &purge_obsolete_files_function;

  for (int i = 0; i < 2; ++i) {
    ASSERT_OK(Put("a", "begin"));
    ASSERT_OK(Put("z", "end"));
    ASSERT_OK(Flush());
  }

  // If pending output guard does not work correctly, PurgeObsoleteFiles() will
  // delete the file that Compaction is trying to create, causing this: error
  // db/db_test.cc:975: IO error:
  // /tmp/rocksdbtest-1552237650/db_test/000009.sst: No such file or directory
  Compact("a", "b");
}

// 1 Create some SST files by inserting K-V pairs into DB
// 2 Close DB and change suffix from ".sst" to ".ldb" for every other SST file
// 3 Open DB and check if all key can be read
TEST_F(DBSSTTest, SSTsWithLdbSuffixHandling) {
  Options options = CurrentOptions();
  options.write_buffer_size = 110 << 10;  // 110KB
  options.num_levels = 4;
  DestroyAndReopen(options);

  Random rnd(301);
  int key_id = 0;
  for (int i = 0; i < 10; ++i) {
    GenerateNewFile(&rnd, &key_id, false);
  }
  Flush();
  Close();
  int const num_files = GetSstFileCount(dbname_);
  ASSERT_GT(num_files, 0);

  Reopen(options);
  std::vector<std::string> values;
  values.reserve(key_id);
  for (int k = 0; k < key_id; ++k) {
    values.push_back(Get(Key(k)));
  }
  Close();

  std::vector<std::string> filenames;
  GetSstFiles(env_, dbname_, &filenames);
  int num_ldb_files = 0;
  for (size_t i = 0; i < filenames.size(); ++i) {
    if (i & 1) {
      continue;
    }
    std::string const rdb_name = dbname_ + "/" + filenames[i];
    std::string const ldb_name = Rocks2LevelTableFileName(rdb_name);
    ASSERT_TRUE(env_->RenameFile(rdb_name, ldb_name).ok());
    ++num_ldb_files;
  }
  ASSERT_GT(num_ldb_files, 0);
  ASSERT_EQ(num_files, GetSstFileCount(dbname_));

  Reopen(options);
  for (int k = 0; k < key_id; ++k) {
    ASSERT_EQ(values[k], Get(Key(k)));
  }
  Destroy(options);
}

// Check that we don't crash when opening DB with
// DBOptions::skip_checking_sst_file_sizes_on_db_open = true.
TEST_F(DBSSTTest, SkipCheckingSSTFileSizesOnDBOpen) {
  ASSERT_OK(Put("pika", "choo"));
  ASSERT_OK(Flush());

  // Just open the DB with the option set to true and check that we don't crash.
  Options options;
  options.skip_checking_sst_file_sizes_on_db_open = true;
  Reopen(options);

  ASSERT_EQ("choo", Get("pika"));
}

#ifndef ROCKSDB_LITE
TEST_F(DBSSTTest, DontDeleteMovedFile) {
  // This test triggers move compaction and verifies that the file is not
  // deleted when it's part of move compaction
  Options options = CurrentOptions();
  options.env = env_;
  options.create_if_missing = true;
  options.max_bytes_for_level_base = 1024 * 1024;  // 1 MB
  options.level0_file_num_compaction_trigger =
      2;  // trigger compaction when we have 2 files
  DestroyAndReopen(options);

  Random rnd(301);
  // Create two 1MB sst files
  for (int i = 0; i < 2; ++i) {
    // Create 1MB sst file
    for (int j = 0; j < 100; ++j) {
      ASSERT_OK(Put(Key(i * 50 + j), rnd.RandomString(10 * 1024)));
    }
    ASSERT_OK(Flush());
  }
  // this should execute both L0->L1 and L1->(move)->L2 compactions
  dbfull()->TEST_WaitForCompact();
  ASSERT_EQ("0,0,1", FilesPerLevel(0));

  // If the moved file is actually deleted (the move-safeguard in
  // ~Version::Version() is not there), we get this failure:
  // Corruption: Can't access /000009.sst
  Reopen(options);
}

// This reproduces a bug where we don't delete a file because when it was
// supposed to be deleted, it was blocked by pending_outputs
// Consider:
// 1. current file_number is 13
// 2. compaction (1) starts, blocks deletion of all files starting with 13
// (pending outputs)
// 3. file 13 is created by compaction (2)
// 4. file 13 is consumed by compaction (3) and file 15 was created. Since file
// 13 has no references, it is put into VersionSet::obsolete_files_
// 5. FindObsoleteFiles() gets file 13 from VersionSet::obsolete_files_. File 13
// is deleted from obsolete_files_ set.
// 6. PurgeObsoleteFiles() tries to delete file 13, but this file is blocked by
// pending outputs since compaction (1) is still running. It is not deleted and
// it is not present in obsolete_files_ anymore. Therefore, we never delete it.
TEST_F(DBSSTTest, DeleteObsoleteFilesPendingOutputs) {
  Options options = CurrentOptions();
  options.env = env_;
  options.write_buffer_size = 2 * 1024 * 1024;     // 2 MB
  options.max_bytes_for_level_base = 1024 * 1024;  // 1 MB
  options.level0_file_num_compaction_trigger =
      2;  // trigger compaction when we have 2 files
  options.max_background_flushes = 2;
  options.max_background_compactions = 2;

  OnFileDeletionListener* listener = new OnFileDeletionListener();
  options.listeners.emplace_back(listener);

  Reopen(options);

  Random rnd(301);
  // Create two 1MB sst files
  for (int i = 0; i < 2; ++i) {
    // Create 1MB sst file
    for (int j = 0; j < 100; ++j) {
      ASSERT_OK(Put(Key(i * 50 + j), rnd.RandomString(10 * 1024)));
    }
    ASSERT_OK(Flush());
  }
  // this should execute both L0->L1 and L1->(move)->L2 compactions
  dbfull()->TEST_WaitForCompact();
  ASSERT_EQ("0,0,1", FilesPerLevel(0));

  test::SleepingBackgroundTask blocking_thread;
  port::Mutex mutex_;
  bool already_blocked(false);

  // block the flush
  std::function<void()> block_first_time = [&]() {
    bool blocking = false;
    {
      MutexLock l(&mutex_);
      if (!already_blocked) {
        blocking = true;
        already_blocked = true;
      }
    }
    if (blocking) {
      blocking_thread.DoSleep();
    }
  };
  env_->table_write_callback_ = &block_first_time;
  // Insert 2.5MB data, which should trigger a flush because we exceed
  // write_buffer_size. The flush will be blocked with block_first_time
  // pending_file is protecting all the files created after
  for (int j = 0; j < 256; ++j) {
    ASSERT_OK(Put(Key(j), rnd.RandomString(10 * 1024)));
  }
  blocking_thread.WaitUntilSleeping();

  ASSERT_OK(dbfull()->TEST_CompactRange(2, nullptr, nullptr));

  ASSERT_EQ("0,0,0,1", FilesPerLevel(0));
  std::vector<LiveFileMetaData> metadata;
  db_->GetLiveFilesMetaData(&metadata);
  ASSERT_EQ(metadata.size(), 1U);
  auto file_on_L2 = metadata[0].name;
  listener->SetExpectedFileName(dbname_ + file_on_L2);

  ASSERT_OK(dbfull()->TEST_CompactRange(3, nullptr, nullptr, nullptr,
                                        true /* disallow trivial move */));
  ASSERT_EQ("0,0,0,0,1", FilesPerLevel(0));

  // finish the flush!
  blocking_thread.WakeUp();
  blocking_thread.WaitUntilDone();
  dbfull()->TEST_WaitForFlushMemTable();
  // File just flushed is too big for L0 and L1 so gets moved to L2.
  dbfull()->TEST_WaitForCompact();
  ASSERT_EQ("0,0,1,0,1", FilesPerLevel(0));

  metadata.clear();
  db_->GetLiveFilesMetaData(&metadata);
  ASSERT_EQ(metadata.size(), 2U);

  // This file should have been deleted during last compaction
  ASSERT_EQ(Status::NotFound(), env_->FileExists(dbname_ + file_on_L2));
  listener->VerifyMatchedCount(1);
}

TEST_F(DBSSTTest, DBWithSstFileManager) {
  std::shared_ptr<SstFileManager> sst_file_manager(NewSstFileManager(env_));
  auto sfm = static_cast<SstFileManagerImpl*>(sst_file_manager.get());

  int files_added = 0;
  int files_deleted = 0;
  int files_moved = 0;
  ROCKSDB_NAMESPACE::SyncPoint::GetInstance()->SetCallBack(
      "SstFileManagerImpl::OnAddFile", [&](void* /*arg*/) { files_added++; });
  ROCKSDB_NAMESPACE::SyncPoint::GetInstance()->SetCallBack(
      "SstFileManagerImpl::OnDeleteFile",
      [&](void* /*arg*/) { files_deleted++; });
  ROCKSDB_NAMESPACE::SyncPoint::GetInstance()->SetCallBack(
      "SstFileManagerImpl::OnMoveFile", [&](void* /*arg*/) { files_moved++; });
  ROCKSDB_NAMESPACE::SyncPoint::GetInstance()->EnableProcessing();

  Options options = CurrentOptions();
  options.sst_file_manager = sst_file_manager;
  DestroyAndReopen(options);

  Random rnd(301);
  for (int i = 0; i < 25; i++) {
    GenerateNewRandomFile(&rnd);
    ASSERT_OK(Flush());
    dbfull()->TEST_WaitForFlushMemTable();
    dbfull()->TEST_WaitForCompact();
    // Verify that we are tracking all sst files in dbname_
    std::unordered_map<std::string, uint64_t> files_in_db;
    ASSERT_OK(GetAllSSTFiles(&files_in_db));
    ASSERT_EQ(sfm->GetTrackedFiles(), files_in_db);
  }
  ASSERT_OK(db_->CompactRange(CompactRangeOptions(), nullptr, nullptr));

  std::unordered_map<std::string, uint64_t> files_in_db;
  ASSERT_OK(GetAllSSTFiles(&files_in_db));
  // Verify that we are tracking all sst files in dbname_
  ASSERT_EQ(sfm->GetTrackedFiles(), files_in_db);
  // Verify the total files size
  uint64_t total_files_size = 0;
  for (auto& file_to_size : files_in_db) {
    total_files_size += file_to_size.second;
  }
  ASSERT_EQ(sfm->GetTotalSize(), total_files_size);
  // We flushed at least 25 files
  ASSERT_GE(files_added, 25);
  // Compaction must have deleted some files
  ASSERT_GT(files_deleted, 0);
  // No files were moved
  ASSERT_EQ(files_moved, 0);

  Close();
  Reopen(options);
  ASSERT_EQ(sfm->GetTrackedFiles(), files_in_db);
  ASSERT_EQ(sfm->GetTotalSize(), total_files_size);

  // Verify that we track all the files again after the DB is closed and opened
  Close();
  sst_file_manager.reset(NewSstFileManager(env_));
  options.sst_file_manager = sst_file_manager;
  sfm = static_cast<SstFileManagerImpl*>(sst_file_manager.get());

  Reopen(options);
  ASSERT_EQ(sfm->GetTrackedFiles(), files_in_db);
  ASSERT_EQ(sfm->GetTotalSize(), total_files_size);

  ROCKSDB_NAMESPACE::SyncPoint::GetInstance()->DisableProcessing();
}

TEST_F(DBSSTTest, RateLimitedDelete) {
  Destroy(last_options_);
  ROCKSDB_NAMESPACE::SyncPoint::GetInstance()->LoadDependency({
      {"DBSSTTest::RateLimitedDelete:1",
       "DeleteScheduler::BackgroundEmptyTrash"},
  });

  std::vector<uint64_t> penalties;
  ROCKSDB_NAMESPACE::SyncPoint::GetInstance()->SetCallBack(
      "DeleteScheduler::BackgroundEmptyTrash:Wait",
      [&](void* arg) { penalties.push_back(*(static_cast<uint64_t*>(arg))); });
  ROCKSDB_NAMESPACE::SyncPoint::GetInstance()->SetCallBack(
      "InstrumentedCondVar::TimedWaitInternal", [&](void* arg) {
        // Turn timed wait into a simulated sleep
        uint64_t* abs_time_us = static_cast<uint64_t*>(arg);
        uint64_t cur_time = env_->NowMicros();
        if (*abs_time_us > cur_time) {
<<<<<<< HEAD
          env_->addon_time_.fetch_add(*abs_time_us - cur_time);
=======
          env_->MockSleepForMicroseconds(*abs_time_us - cur_time);
>>>>>>> ed431616
        }

        // Plus an additional short, random amount
        env_->MockSleepForMicroseconds(Random::GetTLSInstance()->Uniform(10));

        // Set wait until time to before (actual) current time to force not
        // to sleep
        *abs_time_us = Env::Default()->NowMicros();
      });

  ROCKSDB_NAMESPACE::SyncPoint::GetInstance()->EnableProcessing();

  Options options = CurrentOptions();
<<<<<<< HEAD
  env_->SetTimeElapseOnlySleep(&options);
=======
  SetTimeElapseOnlySleepOnReopen(&options);
>>>>>>> ed431616
  options.disable_auto_compactions = true;
  options.env = env_;
  options.statistics = CreateDBStatistics();

  int64_t rate_bytes_per_sec = 1024 * 10;  // 10 Kbs / Sec
  Status s;
  options.sst_file_manager.reset(
      NewSstFileManager(env_, nullptr, "", 0, false, &s, 0));
  ASSERT_OK(s);
  options.sst_file_manager->SetDeleteRateBytesPerSecond(rate_bytes_per_sec);
  auto sfm = static_cast<SstFileManagerImpl*>(options.sst_file_manager.get());
  sfm->delete_scheduler()->SetMaxTrashDBRatio(1.1);

  WriteOptions wo;
  wo.disableWAL = true;
  ASSERT_OK(TryReopen(options));
  // Create 4 files in L0
  for (char v = 'a'; v <= 'd'; v++) {
    ASSERT_OK(Put("Key2", DummyString(1024, v), wo));
    ASSERT_OK(Put("Key3", DummyString(1024, v), wo));
    ASSERT_OK(Put("Key4", DummyString(1024, v), wo));
    ASSERT_OK(Put("Key1", DummyString(1024, v), wo));
    ASSERT_OK(Put("Key4", DummyString(1024, v), wo));
    ASSERT_OK(Flush());
  }
  // We created 4 sst files in L0
  ASSERT_EQ("4", FilesPerLevel(0));

  std::vector<LiveFileMetaData> metadata;
  db_->GetLiveFilesMetaData(&metadata);

  // Compaction will move the 4 files in L0 to trash and create 1 L1 file
  ASSERT_OK(db_->CompactRange(CompactRangeOptions(), nullptr, nullptr));
  ASSERT_OK(dbfull()->TEST_WaitForCompact(true));
  ASSERT_EQ("0,1", FilesPerLevel(0));

  uint64_t delete_start_time = env_->NowMicros();
  // Hold BackgroundEmptyTrash
  TEST_SYNC_POINT("DBSSTTest::RateLimitedDelete:1");
  sfm->WaitForEmptyTrash();
  uint64_t time_spent_deleting = env_->NowMicros() - delete_start_time;

  uint64_t total_files_size = 0;
  uint64_t expected_penlty = 0;
  ASSERT_EQ(penalties.size(), metadata.size());
  for (size_t i = 0; i < metadata.size(); i++) {
    total_files_size += metadata[i].size;
    expected_penlty = ((total_files_size * 1000000) / rate_bytes_per_sec);
    ASSERT_EQ(expected_penlty, penalties[i]);
  }
  ASSERT_GT(time_spent_deleting, expected_penlty * 0.9);
  ASSERT_LT(time_spent_deleting, expected_penlty * 1.1);
  ASSERT_EQ(4, options.statistics->getAndResetTickerCount(FILES_MARKED_TRASH));
  ASSERT_EQ(
      0, options.statistics->getAndResetTickerCount(FILES_DELETED_IMMEDIATELY));

  ROCKSDB_NAMESPACE::SyncPoint::GetInstance()->DisableProcessing();
}

TEST_F(DBSSTTest, RateLimitedWALDelete) {
  Destroy(last_options_);

  std::vector<uint64_t> penalties;
  ROCKSDB_NAMESPACE::SyncPoint::GetInstance()->SetCallBack(
      "DeleteScheduler::BackgroundEmptyTrash:Wait",
      [&](void* arg) { penalties.push_back(*(static_cast<uint64_t*>(arg))); });

  Options options = CurrentOptions();
  options.disable_auto_compactions = true;
  options.compression = kNoCompression;
  options.env = env_;

  int64_t rate_bytes_per_sec = 1024 * 10;  // 10 Kbs / Sec
  Status s;
  options.sst_file_manager.reset(
      NewSstFileManager(env_, nullptr, "", 0, false, &s, 0));
  ASSERT_OK(s);
  options.sst_file_manager->SetDeleteRateBytesPerSecond(rate_bytes_per_sec);
  auto sfm = static_cast<SstFileManagerImpl*>(options.sst_file_manager.get());
  sfm->delete_scheduler()->SetMaxTrashDBRatio(3.1);
  SetTimeElapseOnlySleepOnReopen(&options);

  ASSERT_OK(TryReopen(options));
  ROCKSDB_NAMESPACE::SyncPoint::GetInstance()->EnableProcessing();

  // Create 4 files in L0
  for (char v = 'a'; v <= 'd'; v++) {
    ASSERT_OK(Put("Key2", DummyString(1024, v)));
    ASSERT_OK(Put("Key3", DummyString(1024, v)));
    ASSERT_OK(Put("Key4", DummyString(1024, v)));
    ASSERT_OK(Put("Key1", DummyString(1024, v)));
    ASSERT_OK(Put("Key4", DummyString(1024, v)));
    ASSERT_OK(Flush());
  }
  // We created 4 sst files in L0
  ASSERT_EQ("4", FilesPerLevel(0));

  // Compaction will move the 4 files in L0 to trash and create 1 L1 file
  CompactRangeOptions cro;
  cro.bottommost_level_compaction = BottommostLevelCompaction::kForce;
  ASSERT_OK(db_->CompactRange(cro, nullptr, nullptr));
  ASSERT_OK(dbfull()->TEST_WaitForCompact(true));
  ASSERT_EQ("0,1", FilesPerLevel(0));

  sfm->WaitForEmptyTrash();
  ASSERT_EQ(penalties.size(), 8);

  ROCKSDB_NAMESPACE::SyncPoint::GetInstance()->DisableProcessing();
}

class DBWALTestWithParam
    : public DBSSTTest,
      public testing::WithParamInterface<std::tuple<std::string, bool>> {
 public:
  DBWALTestWithParam() {
    wal_dir_ = std::get<0>(GetParam());
    wal_dir_same_as_dbname_ = std::get<1>(GetParam());
  }

  std::string wal_dir_;
  bool wal_dir_same_as_dbname_;
};

TEST_P(DBWALTestWithParam, WALTrashCleanupOnOpen) {
  class MyEnv : public EnvWrapper {
   public:
    MyEnv(Env* t) : EnvWrapper(t), fake_log_delete(false) {}

    Status DeleteFile(const std::string& fname) {
      if (fname.find(".log.trash") != std::string::npos && fake_log_delete) {
        return Status::OK();
      }

      return target()->DeleteFile(fname);
    }

    void set_fake_log_delete(bool fake) { fake_log_delete = fake; }

   private:
    bool fake_log_delete;
  };

  std::unique_ptr<MyEnv> env(new MyEnv(Env::Default()));
  Destroy(last_options_);

  env->set_fake_log_delete(true);

  Options options = CurrentOptions();
  options.disable_auto_compactions = true;
  options.compression = kNoCompression;
  options.env = env.get();
  options.wal_dir = dbname_ + wal_dir_;

  int64_t rate_bytes_per_sec = 1024 * 10;  // 10 Kbs / Sec
  Status s;
  options.sst_file_manager.reset(
      NewSstFileManager(env_, nullptr, "", 0, false, &s, 0));
  ASSERT_OK(s);
  options.sst_file_manager->SetDeleteRateBytesPerSecond(rate_bytes_per_sec);
  auto sfm = static_cast<SstFileManagerImpl*>(options.sst_file_manager.get());
  sfm->delete_scheduler()->SetMaxTrashDBRatio(3.1);

  ASSERT_OK(TryReopen(options));

  // Create 4 files in L0
  for (char v = 'a'; v <= 'd'; v++) {
    ASSERT_OK(Put("Key2", DummyString(1024, v)));
    ASSERT_OK(Put("Key3", DummyString(1024, v)));
    ASSERT_OK(Put("Key4", DummyString(1024, v)));
    ASSERT_OK(Put("Key1", DummyString(1024, v)));
    ASSERT_OK(Put("Key4", DummyString(1024, v)));
    ASSERT_OK(Flush());
  }
  // We created 4 sst files in L0
  ASSERT_EQ("4", FilesPerLevel(0));

  Close();

  options.sst_file_manager.reset();
  std::vector<std::string> filenames;
  int trash_log_count = 0;
  if (!wal_dir_same_as_dbname_) {
    // Forcibly create some trash log files
    std::unique_ptr<WritableFile> result;
    env->NewWritableFile(options.wal_dir + "/1000.log.trash", &result,
                         EnvOptions());
    result.reset();
  }
  env->GetChildren(options.wal_dir, &filenames);
  for (const std::string& fname : filenames) {
    if (fname.find(".log.trash") != std::string::npos) {
      trash_log_count++;
    }
  }
  ASSERT_GE(trash_log_count, 1);

  env->set_fake_log_delete(false);
  ASSERT_OK(TryReopen(options));

  filenames.clear();
  trash_log_count = 0;
  env->GetChildren(options.wal_dir, &filenames);
  for (const std::string& fname : filenames) {
    if (fname.find(".log.trash") != std::string::npos) {
      trash_log_count++;
    }
  }
  ASSERT_EQ(trash_log_count, 0);
  Close();
}

INSTANTIATE_TEST_CASE_P(DBWALTestWithParam, DBWALTestWithParam,
                        ::testing::Values(std::make_tuple("", true),
                                          std::make_tuple("_wal_dir", false)));

TEST_F(DBSSTTest, OpenDBWithExistingTrash) {
  Options options = CurrentOptions();

  options.sst_file_manager.reset(
      NewSstFileManager(env_, nullptr, "", 1024 * 1024 /* 1 MB/sec */));
  auto sfm = static_cast<SstFileManagerImpl*>(options.sst_file_manager.get());

  Destroy(last_options_);

  // Add some trash files to the db directory so the DB can clean them up
  env_->CreateDirIfMissing(dbname_);
  ASSERT_OK(WriteStringToFile(env_, "abc", dbname_ + "/" + "001.sst.trash"));
  ASSERT_OK(WriteStringToFile(env_, "abc", dbname_ + "/" + "002.sst.trash"));
  ASSERT_OK(WriteStringToFile(env_, "abc", dbname_ + "/" + "003.sst.trash"));

  // Reopen the DB and verify that it deletes existing trash files
  ASSERT_OK(TryReopen(options));
  sfm->WaitForEmptyTrash();
  ASSERT_NOK(env_->FileExists(dbname_ + "/" + "001.sst.trash"));
  ASSERT_NOK(env_->FileExists(dbname_ + "/" + "002.sst.trash"));
  ASSERT_NOK(env_->FileExists(dbname_ + "/" + "003.sst.trash"));
}


// Create a DB with 2 db_paths, and generate multiple files in the 2
// db_paths using CompactRangeOptions, make sure that files that were
// deleted from first db_path were deleted using DeleteScheduler and
// files in the second path were not.
TEST_F(DBSSTTest, DeleteSchedulerMultipleDBPaths) {
  std::atomic<int> bg_delete_file(0);
  ROCKSDB_NAMESPACE::SyncPoint::GetInstance()->SetCallBack(
      "DeleteScheduler::DeleteTrashFile:DeleteFile",
      [&](void* /*arg*/) { bg_delete_file++; });
  // The deletion scheduler sometimes skips marking file as trash according to
  // a heuristic. In that case the deletion will go through the below SyncPoint.
  ROCKSDB_NAMESPACE::SyncPoint::GetInstance()->SetCallBack(
      "DeleteScheduler::DeleteFile", [&](void* /*arg*/) { bg_delete_file++; });

  Options options = CurrentOptions();
  options.disable_auto_compactions = true;
  options.db_paths.emplace_back(dbname_, 1024 * 100);
  options.db_paths.emplace_back(dbname_ + "_2", 1024 * 100);
  options.env = env_;

  int64_t rate_bytes_per_sec = 1024 * 1024;  // 1 Mb / Sec
  Status s;
  options.sst_file_manager.reset(
      NewSstFileManager(env_, nullptr, "", rate_bytes_per_sec, false, &s,
                        /* max_trash_db_ratio= */ 1.1));

  ASSERT_OK(s);
  auto sfm = static_cast<SstFileManagerImpl*>(options.sst_file_manager.get());

  DestroyAndReopen(options);
  ROCKSDB_NAMESPACE::SyncPoint::GetInstance()->EnableProcessing();

  WriteOptions wo;
  wo.disableWAL = true;

  // Create 4 files in L0
  for (int i = 0; i < 4; i++) {
    ASSERT_OK(Put("Key" + ToString(i), DummyString(1024, 'A'), wo));
    ASSERT_OK(Flush());
  }
  // We created 4 sst files in L0
  ASSERT_EQ("4", FilesPerLevel(0));
  // Compaction will delete files from L0 in first db path and generate a new
  // file in L1 in second db path
  CompactRangeOptions compact_options;
  compact_options.target_path_id = 1;
  Slice begin("Key0");
  Slice end("Key3");
  ASSERT_OK(db_->CompactRange(compact_options, &begin, &end));
  ASSERT_EQ("0,1", FilesPerLevel(0));

  // Create 4 files in L0
  for (int i = 4; i < 8; i++) {
    ASSERT_OK(Put("Key" + ToString(i), DummyString(1024, 'B'), wo));
    ASSERT_OK(Flush());
  }
  ASSERT_EQ("4,1", FilesPerLevel(0));

  // Compaction will delete files from L0 in first db path and generate a new
  // file in L1 in second db path
  begin = "Key4";
  end = "Key7";
  ASSERT_OK(db_->CompactRange(compact_options, &begin, &end));
  ASSERT_EQ("0,2", FilesPerLevel(0));

  sfm->WaitForEmptyTrash();
  ASSERT_EQ(bg_delete_file, 8);

  // Compaction will delete both files and regenerate a file in L1 in second
  // db path. The deleted files should still be cleaned up via delete scheduler.
  compact_options.bottommost_level_compaction =
      BottommostLevelCompaction::kForceOptimized;
  ASSERT_OK(db_->CompactRange(compact_options, nullptr, nullptr));
  ASSERT_EQ("0,1", FilesPerLevel(0));

  sfm->WaitForEmptyTrash();
  ASSERT_EQ(bg_delete_file, 10);

  ROCKSDB_NAMESPACE::SyncPoint::GetInstance()->DisableProcessing();
}

TEST_F(DBSSTTest, DestroyDBWithRateLimitedDelete) {
  int bg_delete_file = 0;
  ROCKSDB_NAMESPACE::SyncPoint::GetInstance()->SetCallBack(
      "DeleteScheduler::DeleteTrashFile:DeleteFile",
      [&](void* /*arg*/) { bg_delete_file++; });
  ROCKSDB_NAMESPACE::SyncPoint::GetInstance()->EnableProcessing();

  Status s;
  Options options = CurrentOptions();
  options.disable_auto_compactions = true;
  options.env = env_;
  options.sst_file_manager.reset(
      NewSstFileManager(env_, nullptr, "", 0, false, &s, 0));
  ASSERT_OK(s);
  DestroyAndReopen(options);

  // Create 4 files in L0
  for (int i = 0; i < 4; i++) {
    ASSERT_OK(Put("Key" + ToString(i), DummyString(1024, 'A')));
    ASSERT_OK(Flush());
  }
  // We created 4 sst files in L0
  ASSERT_EQ("4", FilesPerLevel(0));

  // Close DB and destroy it using DeleteScheduler
  Close();

  int num_sst_files = 0;
  int num_wal_files = 0;
  std::vector<std::string> db_files;
  env_->GetChildren(dbname_, &db_files);
  for (std::string f : db_files) {
    if (f.substr(f.find_last_of(".") + 1) == "sst") {
      num_sst_files++;
    } else if (f.substr(f.find_last_of(".") + 1) == "log") {
      num_wal_files++;
    }
  }
  ASSERT_GT(num_sst_files, 0);
  ASSERT_GT(num_wal_files, 0);

  auto sfm = static_cast<SstFileManagerImpl*>(options.sst_file_manager.get());

  sfm->SetDeleteRateBytesPerSecond(1024 * 1024);
  sfm->delete_scheduler()->SetMaxTrashDBRatio(1.1);
  ASSERT_OK(DestroyDB(dbname_, options));
  sfm->WaitForEmptyTrash();
  ASSERT_EQ(bg_delete_file, num_sst_files + num_wal_files);
}

TEST_F(DBSSTTest, DBWithMaxSpaceAllowed) {
  std::shared_ptr<SstFileManager> sst_file_manager(NewSstFileManager(env_));
  auto sfm = static_cast<SstFileManagerImpl*>(sst_file_manager.get());

  Options options = CurrentOptions();
  options.sst_file_manager = sst_file_manager;
  options.disable_auto_compactions = true;
  DestroyAndReopen(options);

  Random rnd(301);

  // Generate a file containing 100 keys.
  for (int i = 0; i < 100; i++) {
    ASSERT_OK(Put(Key(i), rnd.RandomString(50)));
  }
  ASSERT_OK(Flush());

  uint64_t first_file_size = 0;
  std::unordered_map<std::string, uint64_t> files_in_db;
  ASSERT_OK(GetAllSSTFiles(&files_in_db, &first_file_size));
  ASSERT_EQ(sfm->GetTotalSize(), first_file_size);

  // Set the maximum allowed space usage to the current total size
  sfm->SetMaxAllowedSpaceUsage(first_file_size + 1);

  ASSERT_OK(Put("key1", "val1"));
  // This flush will cause bg_error_ and will fail
  ASSERT_NOK(Flush());
}

TEST_F(DBSSTTest, CancellingCompactionsWorks) {
  std::shared_ptr<SstFileManager> sst_file_manager(NewSstFileManager(env_));
  auto sfm = static_cast<SstFileManagerImpl*>(sst_file_manager.get());

  Options options = CurrentOptions();
  options.sst_file_manager = sst_file_manager;
  options.level0_file_num_compaction_trigger = 2;
  options.statistics = CreateDBStatistics();
  DestroyAndReopen(options);

  int completed_compactions = 0;
  ROCKSDB_NAMESPACE::SyncPoint::GetInstance()->SetCallBack(
      "DBImpl::BackgroundCompaction():CancelledCompaction", [&](void* /*arg*/) {
        sfm->SetMaxAllowedSpaceUsage(0);
        ASSERT_EQ(sfm->GetCompactionsReservedSize(), 0);
      });
  ROCKSDB_NAMESPACE::SyncPoint::GetInstance()->SetCallBack(
      "DBImpl::BackgroundCompaction:NonTrivial:AfterRun",
      [&](void* /*arg*/) { completed_compactions++; });
  ROCKSDB_NAMESPACE::SyncPoint::GetInstance()->EnableProcessing();

  Random rnd(301);

  // Generate a file containing 10 keys.
  for (int i = 0; i < 10; i++) {
    ASSERT_OK(Put(Key(i), rnd.RandomString(50)));
  }
  ASSERT_OK(Flush());
  uint64_t total_file_size = 0;
  std::unordered_map<std::string, uint64_t> files_in_db;
  ASSERT_OK(GetAllSSTFiles(&files_in_db, &total_file_size));
  // Set the maximum allowed space usage to the current total size
  sfm->SetMaxAllowedSpaceUsage(2 * total_file_size + 1);

  // Generate another file to trigger compaction.
  for (int i = 0; i < 10; i++) {
    ASSERT_OK(Put(Key(i), rnd.RandomString(50)));
  }
  ASSERT_OK(Flush());
  dbfull()->TEST_WaitForCompact(true);

  // Because we set a callback in CancelledCompaction, we actually
  // let the compaction run
  ASSERT_GT(completed_compactions, 0);
  ASSERT_EQ(sfm->GetCompactionsReservedSize(), 0);
  // Make sure the stat is bumped
  ASSERT_GT(dbfull()->immutable_db_options().statistics.get()->getTickerCount(COMPACTION_CANCELLED), 0);
  ASSERT_EQ(0,
            dbfull()->immutable_db_options().statistics.get()->getTickerCount(
                FILES_MARKED_TRASH));
  ASSERT_EQ(4,
            dbfull()->immutable_db_options().statistics.get()->getTickerCount(
                FILES_DELETED_IMMEDIATELY));
  ROCKSDB_NAMESPACE::SyncPoint::GetInstance()->DisableProcessing();
}

TEST_F(DBSSTTest, CancellingManualCompactionsWorks) {
  std::shared_ptr<SstFileManager> sst_file_manager(NewSstFileManager(env_));
  auto sfm = static_cast<SstFileManagerImpl*>(sst_file_manager.get());

  Options options = CurrentOptions();
  options.sst_file_manager = sst_file_manager;
  options.statistics = CreateDBStatistics();

  FlushedFileCollector* collector = new FlushedFileCollector();
  options.listeners.emplace_back(collector);

  DestroyAndReopen(options);

  Random rnd(301);

  // Generate a file containing 10 keys.
  for (int i = 0; i < 10; i++) {
    ASSERT_OK(Put(Key(i), rnd.RandomString(50)));
  }
  ASSERT_OK(Flush());
  uint64_t total_file_size = 0;
  std::unordered_map<std::string, uint64_t> files_in_db;
  ASSERT_OK(GetAllSSTFiles(&files_in_db, &total_file_size));
  // Set the maximum allowed space usage to the current total size
  sfm->SetMaxAllowedSpaceUsage(2 * total_file_size + 1);

  // Generate another file to trigger compaction.
  for (int i = 0; i < 10; i++) {
    ASSERT_OK(Put(Key(i), rnd.RandomString(50)));
  }
  ASSERT_OK(Flush());

  // OK, now trigger a manual compaction
  dbfull()->CompactRange(CompactRangeOptions(), nullptr, nullptr);

  // Wait for manual compaction to get scheduled and finish
  dbfull()->TEST_WaitForCompact(true);

  ASSERT_EQ(sfm->GetCompactionsReservedSize(), 0);
  // Make sure the stat is bumped
  ASSERT_EQ(dbfull()->immutable_db_options().statistics.get()->getTickerCount(
                COMPACTION_CANCELLED),
            1);

  // Now make sure CompactFiles also gets cancelled
  auto l0_files = collector->GetFlushedFiles();
  dbfull()->CompactFiles(ROCKSDB_NAMESPACE::CompactionOptions(), l0_files, 0);

  // Wait for manual compaction to get scheduled and finish
  dbfull()->TEST_WaitForCompact(true);

  ASSERT_EQ(dbfull()->immutable_db_options().statistics.get()->getTickerCount(
                COMPACTION_CANCELLED),
            2);
  ASSERT_EQ(sfm->GetCompactionsReservedSize(), 0);

  // Now let the flush through and make sure GetCompactionsReservedSize
  // returns to normal
  sfm->SetMaxAllowedSpaceUsage(0);
  int completed_compactions = 0;
  ROCKSDB_NAMESPACE::SyncPoint::GetInstance()->SetCallBack(
      "CompactFilesImpl:End", [&](void* /*arg*/) { completed_compactions++; });

  ROCKSDB_NAMESPACE::SyncPoint::GetInstance()->EnableProcessing();
  dbfull()->CompactFiles(ROCKSDB_NAMESPACE::CompactionOptions(), l0_files, 0);
  dbfull()->TEST_WaitForCompact(true);

  ASSERT_EQ(sfm->GetCompactionsReservedSize(), 0);
  ASSERT_GT(completed_compactions, 0);

  ROCKSDB_NAMESPACE::SyncPoint::GetInstance()->DisableProcessing();
}

TEST_F(DBSSTTest, DBWithMaxSpaceAllowedRandomized) {
  // This test will set a maximum allowed space for the DB, then it will
  // keep filling the DB until the limit is reached and bg_error_ is set.
  // When bg_error_ is set we will verify that the DB size is greater
  // than the limit.

  std::vector<int> max_space_limits_mbs = {1, 10};
  std::atomic<bool> bg_error_set(false);

  std::atomic<int> reached_max_space_on_flush(0);
  std::atomic<int> reached_max_space_on_compaction(0);
  ROCKSDB_NAMESPACE::SyncPoint::GetInstance()->SetCallBack(
      "DBImpl::FlushMemTableToOutputFile:MaxAllowedSpaceReached",
      [&](void* arg) {
        Status* bg_error = static_cast<Status*>(arg);
        bg_error_set = true;
        reached_max_space_on_flush++;
        // clear error to ensure compaction callback is called
        *bg_error = Status::OK();
      });

  ROCKSDB_NAMESPACE::SyncPoint::GetInstance()->SetCallBack(
      "DBImpl::BackgroundCompaction():CancelledCompaction", [&](void* arg) {
        bool* enough_room = static_cast<bool*>(arg);
        *enough_room = true;
      });

  ROCKSDB_NAMESPACE::SyncPoint::GetInstance()->SetCallBack(
      "CompactionJob::FinishCompactionOutputFile:MaxAllowedSpaceReached",
      [&](void* /*arg*/) {
        bg_error_set = true;
        reached_max_space_on_compaction++;
      });

  for (auto limit_mb : max_space_limits_mbs) {
    bg_error_set = false;
    ROCKSDB_NAMESPACE::SyncPoint::GetInstance()->ClearTrace();
    ROCKSDB_NAMESPACE::SyncPoint::GetInstance()->EnableProcessing();
    std::shared_ptr<SstFileManager> sst_file_manager(NewSstFileManager(env_));
    auto sfm = static_cast<SstFileManagerImpl*>(sst_file_manager.get());

    Options options = CurrentOptions();
    options.sst_file_manager = sst_file_manager;
    options.write_buffer_size = 1024 * 512;  // 512 Kb
    DestroyAndReopen(options);
    Random rnd(301);

    sfm->SetMaxAllowedSpaceUsage(limit_mb * 1024 * 1024);

    // It is easy to detect if the test is stuck in a loop. No need for
    // complex termination logic.
    while (true) {
      auto s = Put(rnd.RandomString(10), rnd.RandomString(50));
      if (!s.ok()) {
        break;
      }
    }
    ASSERT_TRUE(bg_error_set);
    uint64_t total_sst_files_size = 0;
    std::unordered_map<std::string, uint64_t> files_in_db;
    ASSERT_OK(GetAllSSTFiles(&files_in_db, &total_sst_files_size));
    ASSERT_GE(total_sst_files_size, limit_mb * 1024 * 1024);
    ROCKSDB_NAMESPACE::SyncPoint::GetInstance()->DisableProcessing();
  }

  ASSERT_GT(reached_max_space_on_flush, 0);
  ASSERT_GT(reached_max_space_on_compaction, 0);
}

TEST_F(DBSSTTest, OpenDBWithInfiniteMaxOpenFiles) {
  // Open DB with infinite max open files
  //  - First iteration use 1 thread to open files
  //  - Second iteration use 5 threads to open files
  for (int iter = 0; iter < 2; iter++) {
    Options options;
    options.create_if_missing = true;
    options.write_buffer_size = 100000;
    options.disable_auto_compactions = true;
    options.max_open_files = -1;
    if (iter == 0) {
      options.max_file_opening_threads = 1;
    } else {
      options.max_file_opening_threads = 5;
    }
    options = CurrentOptions(options);
    DestroyAndReopen(options);

    // Create 12 Files in L0 (then move then to L2)
    for (int i = 0; i < 12; i++) {
      std::string k = "L2_" + Key(i);
      ASSERT_OK(Put(k, k + std::string(1000, 'a')));
      ASSERT_OK(Flush());
    }
    CompactRangeOptions compact_options;
    compact_options.change_level = true;
    compact_options.target_level = 2;
    db_->CompactRange(compact_options, nullptr, nullptr);

    // Create 12 Files in L0
    for (int i = 0; i < 12; i++) {
      std::string k = "L0_" + Key(i);
      ASSERT_OK(Put(k, k + std::string(1000, 'a')));
      ASSERT_OK(Flush());
    }
    Close();

    // Reopening the DB will load all existing files
    Reopen(options);
    ASSERT_EQ("12,0,12", FilesPerLevel(0));
    std::vector<std::vector<FileMetaData>> files;
    dbfull()->TEST_GetFilesMetaData(db_->DefaultColumnFamily(), &files);

    for (const auto& level : files) {
      for (const auto& file : level) {
        ASSERT_TRUE(file.table_reader_handle != nullptr);
      }
    }

    for (int i = 0; i < 12; i++) {
      ASSERT_EQ(Get("L0_" + Key(i)), "L0_" + Key(i) + std::string(1000, 'a'));
      ASSERT_EQ(Get("L2_" + Key(i)), "L2_" + Key(i) + std::string(1000, 'a'));
    }
  }
}

TEST_F(DBSSTTest, GetTotalSstFilesSize) {
  // We don't propagate oldest-key-time table property on compaction and
  // just write 0 as default value. This affect the exact table size, since
  // we encode table properties as varint64. Force time to be 0 to work around
  // it. Should remove the workaround after we propagate the property on
  // compaction.
  ROCKSDB_NAMESPACE::SyncPoint::GetInstance()->SetCallBack(
      "FlushJob::WriteLevel0Table:oldest_ancester_time", [&](void* arg) {
        uint64_t* current_time = static_cast<uint64_t*>(arg);
        *current_time = 0;
      });
  ROCKSDB_NAMESPACE::SyncPoint::GetInstance()->EnableProcessing();

  Options options = CurrentOptions();
  options.disable_auto_compactions = true;
  options.compression = kNoCompression;
  DestroyAndReopen(options);
  // Generate 5 files in L0
  for (int i = 0; i < 5; i++) {
    for (int j = 0; j < 10; j++) {
      std::string val = "val_file_" + ToString(i);
      ASSERT_OK(Put(Key(j), val));
    }
    Flush();
  }
  ASSERT_EQ("5", FilesPerLevel(0));

  std::vector<LiveFileMetaData> live_files_meta;
  dbfull()->GetLiveFilesMetaData(&live_files_meta);
  ASSERT_EQ(live_files_meta.size(), 5);
  uint64_t single_file_size = live_files_meta[0].size;

  uint64_t live_sst_files_size = 0;
  uint64_t total_sst_files_size = 0;
  for (const auto& file_meta : live_files_meta) {
    live_sst_files_size += file_meta.size;
  }

  ASSERT_TRUE(dbfull()->GetIntProperty("rocksdb.total-sst-files-size",
                                       &total_sst_files_size));
  // Live SST files = 5
  // Total SST files = 5
  ASSERT_EQ(live_sst_files_size, 5 * single_file_size);
  ASSERT_EQ(total_sst_files_size, 5 * single_file_size);

  // hold current version
  std::unique_ptr<Iterator> iter1(dbfull()->NewIterator(ReadOptions()));

  // Compact 5 files into 1 file in L0
  ASSERT_OK(dbfull()->CompactRange(CompactRangeOptions(), nullptr, nullptr));
  ASSERT_EQ("0,1", FilesPerLevel(0));

  live_files_meta.clear();
  dbfull()->GetLiveFilesMetaData(&live_files_meta);
  ASSERT_EQ(live_files_meta.size(), 1);

  live_sst_files_size = 0;
  total_sst_files_size = 0;
  for (const auto& file_meta : live_files_meta) {
    live_sst_files_size += file_meta.size;
  }
  ASSERT_TRUE(dbfull()->GetIntProperty("rocksdb.total-sst-files-size",
                                       &total_sst_files_size));
  // Live SST files = 1 (compacted file)
  // Total SST files = 6 (5 original files + compacted file)
  ASSERT_EQ(live_sst_files_size, 1 * single_file_size);
  ASSERT_EQ(total_sst_files_size, 6 * single_file_size);

  // hold current version
  std::unique_ptr<Iterator> iter2(dbfull()->NewIterator(ReadOptions()));

  // Delete all keys and compact, this will delete all live files
  for (int i = 0; i < 10; i++) {
    ASSERT_OK(Delete(Key(i)));
  }
  Flush();
  ASSERT_OK(dbfull()->CompactRange(CompactRangeOptions(), nullptr, nullptr));
  ASSERT_EQ("", FilesPerLevel(0));

  live_files_meta.clear();
  dbfull()->GetLiveFilesMetaData(&live_files_meta);
  ASSERT_EQ(live_files_meta.size(), 0);

  ASSERT_TRUE(dbfull()->GetIntProperty("rocksdb.total-sst-files-size",
                                       &total_sst_files_size));
  // Live SST files = 0
  // Total SST files = 6 (5 original files + compacted file)
  ASSERT_EQ(total_sst_files_size, 6 * single_file_size);

  iter1.reset();
  ASSERT_TRUE(dbfull()->GetIntProperty("rocksdb.total-sst-files-size",
                                       &total_sst_files_size));
  // Live SST files = 0
  // Total SST files = 1 (compacted file)
  ASSERT_EQ(total_sst_files_size, 1 * single_file_size);

  iter2.reset();
  ASSERT_TRUE(dbfull()->GetIntProperty("rocksdb.total-sst-files-size",
                                       &total_sst_files_size));
  // Live SST files = 0
  // Total SST files = 0
  ASSERT_EQ(total_sst_files_size, 0);

  ROCKSDB_NAMESPACE::SyncPoint::GetInstance()->DisableProcessing();
}

TEST_F(DBSSTTest, GetTotalSstFilesSizeVersionsFilesShared) {
  Options options = CurrentOptions();
  options.disable_auto_compactions = true;
  options.compression = kNoCompression;
  DestroyAndReopen(options);
  // Generate 5 files in L0
  for (int i = 0; i < 5; i++) {
    ASSERT_OK(Put(Key(i), "val"));
    Flush();
  }
  ASSERT_EQ("5", FilesPerLevel(0));

  std::vector<LiveFileMetaData> live_files_meta;
  dbfull()->GetLiveFilesMetaData(&live_files_meta);
  ASSERT_EQ(live_files_meta.size(), 5);
  uint64_t single_file_size = live_files_meta[0].size;

  uint64_t live_sst_files_size = 0;
  uint64_t total_sst_files_size = 0;
  for (const auto& file_meta : live_files_meta) {
    live_sst_files_size += file_meta.size;
  }

  ASSERT_TRUE(dbfull()->GetIntProperty("rocksdb.total-sst-files-size",
                                       &total_sst_files_size));

  // Live SST files = 5
  // Total SST files = 5
  ASSERT_EQ(live_sst_files_size, 5 * single_file_size);
  ASSERT_EQ(total_sst_files_size, 5 * single_file_size);

  // hold current version
  std::unique_ptr<Iterator> iter1(dbfull()->NewIterator(ReadOptions()));

  // Compaction will do trivial move from L0 to L1
  ASSERT_OK(dbfull()->CompactRange(CompactRangeOptions(), nullptr, nullptr));
  ASSERT_EQ("0,5", FilesPerLevel(0));

  live_files_meta.clear();
  dbfull()->GetLiveFilesMetaData(&live_files_meta);
  ASSERT_EQ(live_files_meta.size(), 5);

  live_sst_files_size = 0;
  total_sst_files_size = 0;
  for (const auto& file_meta : live_files_meta) {
    live_sst_files_size += file_meta.size;
  }
  ASSERT_TRUE(dbfull()->GetIntProperty("rocksdb.total-sst-files-size",
                                       &total_sst_files_size));
  // Live SST files = 5
  // Total SST files = 5 (used in 2 version)
  ASSERT_EQ(live_sst_files_size, 5 * single_file_size);
  ASSERT_EQ(total_sst_files_size, 5 * single_file_size);

  // hold current version
  std::unique_ptr<Iterator> iter2(dbfull()->NewIterator(ReadOptions()));

  // Delete all keys and compact, this will delete all live files
  for (int i = 0; i < 5; i++) {
    ASSERT_OK(Delete(Key(i)));
  }
  Flush();
  ASSERT_OK(dbfull()->CompactRange(CompactRangeOptions(), nullptr, nullptr));
  ASSERT_EQ("", FilesPerLevel(0));

  live_files_meta.clear();
  dbfull()->GetLiveFilesMetaData(&live_files_meta);
  ASSERT_EQ(live_files_meta.size(), 0);

  ASSERT_TRUE(dbfull()->GetIntProperty("rocksdb.total-sst-files-size",
                                       &total_sst_files_size));
  // Live SST files = 0
  // Total SST files = 5 (used in 2 version)
  ASSERT_EQ(total_sst_files_size, 5 * single_file_size);

  iter1.reset();
  iter2.reset();

  ASSERT_TRUE(dbfull()->GetIntProperty("rocksdb.total-sst-files-size",
                                       &total_sst_files_size));
  // Live SST files = 0
  // Total SST files = 0
  ASSERT_EQ(total_sst_files_size, 0);
}

#endif  // ROCKSDB_LITE

}  // namespace ROCKSDB_NAMESPACE

int main(int argc, char** argv) {
  ROCKSDB_NAMESPACE::port::InstallStackTraceHandler();
  ::testing::InitGoogleTest(&argc, argv);
  return RUN_ALL_TESTS();
}<|MERGE_RESOLUTION|>--- conflicted
+++ resolved
@@ -362,11 +362,7 @@
         uint64_t* abs_time_us = static_cast<uint64_t*>(arg);
         uint64_t cur_time = env_->NowMicros();
         if (*abs_time_us > cur_time) {
-<<<<<<< HEAD
-          env_->addon_time_.fetch_add(*abs_time_us - cur_time);
-=======
           env_->MockSleepForMicroseconds(*abs_time_us - cur_time);
->>>>>>> ed431616
         }
 
         // Plus an additional short, random amount
@@ -380,11 +376,7 @@
   ROCKSDB_NAMESPACE::SyncPoint::GetInstance()->EnableProcessing();
 
   Options options = CurrentOptions();
-<<<<<<< HEAD
-  env_->SetTimeElapseOnlySleep(&options);
-=======
   SetTimeElapseOnlySleepOnReopen(&options);
->>>>>>> ed431616
   options.disable_auto_compactions = true;
   options.env = env_;
   options.statistics = CreateDBStatistics();
