--- conflicted
+++ resolved
@@ -80,24 +80,6 @@
   }
 }
 
-<<<<<<< HEAD
-FlushJob::FlushJob(const std::string& dbname, ColumnFamilyData* cfd,
-                   const ImmutableDBOptions& db_options,
-                   const MutableCFOptions& mutable_cf_options,
-                   const uint64_t* max_memtable_id,
-                   const FileOptions& file_options, VersionSet* versions,
-                   InstrumentedMutex* db_mutex,
-                   std::atomic<bool>* shutting_down,
-                   std::vector<SequenceNumber> existing_snapshots,
-                   SequenceNumber earliest_write_conflict_snapshot,
-                   SnapshotChecker* snapshot_checker, JobContext* job_context,
-                   LogBuffer* log_buffer, FSDirectory* db_directory,
-                   FSDirectory* output_file_directory,
-                   CompressionType output_compression, Statistics* stats,
-                   EventLogger* event_logger, bool measure_io_stats,
-                   const bool sync_output_directory, const bool write_manifest,
-                   Env::Priority thread_pri)
-=======
 FlushJob::FlushJob(
     const std::string& dbname, ColumnFamilyData* cfd,
     const ImmutableDBOptions& db_options,
@@ -113,7 +95,6 @@
     const bool sync_output_directory, const bool write_manifest,
     Env::Priority thread_pri, const std::shared_ptr<IOTracer>& io_tracer,
     const std::string& db_id, const std::string& db_session_id)
->>>>>>> ed431616
     : dbname_(dbname),
       db_id_(db_id),
       db_session_id_(db_session_id),
@@ -428,16 +409,10 @@
           output_compression_, mutable_cf_options_.sample_for_compression,
           mutable_cf_options_.compression_opts,
           mutable_cf_options_.paranoid_file_checks, cfd_->internal_stats(),
-<<<<<<< HEAD
-          TableFileCreationReason::kFlush, &io_s, event_logger_,
-          job_context_->job_id, Env::IO_HIGH, &table_properties_, 0 /* level */,
-          creation_time, oldest_key_time, write_hint, current_time);
-=======
           TableFileCreationReason::kFlush, &io_s, io_tracer_, event_logger_,
           job_context_->job_id, Env::IO_HIGH, &table_properties_, 0 /* level */,
           creation_time, oldest_key_time, write_hint, current_time, db_id_,
           db_session_id_);
->>>>>>> ed431616
       if (!io_s.ok()) {
         io_status_ = io_s;
       }
