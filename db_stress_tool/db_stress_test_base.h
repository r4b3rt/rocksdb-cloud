--- conflicted
+++ resolved
@@ -189,10 +189,7 @@
   Status VerifyGetLiveFiles() const;
   Status VerifyGetSortedWalFiles() const;
   Status VerifyGetCurrentWalFile() const;
-<<<<<<< HEAD
-=======
   void TestGetProperty(ThreadState* thread) const;
->>>>>>> ed431616
 
   virtual Status TestApproximateSize(
       ThreadState* thread, uint64_t iteration,
