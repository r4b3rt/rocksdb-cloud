# These are the sources from which librocksdb.a is built:
LIB_SOURCES =                                                   \
  cache/clock_cache.cc                                          \
  cache/lru_cache.cc                                            \
  cache/sharded_cache.cc                                        \
  db/builder.cc                                                 \
  db/c.cc                                                       \
  db/column_family.cc                                           \
  db/compacted_db_impl.cc                                       \
  db/compaction.cc                                              \
  db/compaction_iterator.cc                                     \
  db/compaction_job.cc                                          \
  db/compaction_picker.cc                                       \
  db/compaction_picker_universal.cc                             \
  db/convenience.cc                                             \
  db/db_filesnapshot.cc                                         \
  db/db_impl.cc                                                 \
  db/db_impl_write.cc                                           \
  db/db_impl_compaction_flush.cc                                \
  db/db_impl_files.cc                                           \
  db/db_impl_open.cc                                            \
  db/db_impl_debug.cc                                           \
  db/db_impl_experimental.cc                                    \
  db/db_impl_readonly.cc                                        \
  db/db_info_dumper.cc                                          \
  db/db_iter.cc                                                 \
  db/dbformat.cc                                                \
  db/event_helpers.cc                                           \
  db/experimental.cc                                            \
  db/external_sst_file_ingestion_job.cc                         \
  db/file_indexer.cc                                            \
  db/flush_job.cc                                               \
  db/flush_scheduler.cc                                         \
  db/forward_iterator.cc                                        \
  db/internal_stats.cc                                          \
  db/log_reader.cc                                              \
  db/log_writer.cc                                              \
  db/managed_iterator.cc                                        \
  db/memtable.cc                                                \
  db/memtable_list.cc                                           \
  db/merge_helper.cc                                            \
  db/merge_operator.cc                                          \
  db/range_del_aggregator.cc                                    \
  db/repair.cc                                                  \
  db/snapshot_impl.cc                                           \
  db/table_cache.cc                                             \
  db/table_properties_collector.cc                              \
  db/transaction_log_impl.cc                                    \
  db/version_builder.cc                                         \
  db/version_edit.cc                                            \
  db/version_set.cc                                             \
  db/wal_manager.cc                                             \
  db/write_batch.cc                                             \
  db/write_batch_base.cc                                        \
  db/write_controller.cc                                        \
  db/write_thread.cc                                            \
  env/env.cc                                                    \
  env/env_chroot.cc                                             \
  env/env_hdfs.cc                                               \
  env/env_posix.cc                                              \
  env/io_posix.cc                                               \
  env/memenv.cc                                                 \
  memtable/hash_cuckoo_rep.cc                                   \
  memtable/hash_linklist_rep.cc                                 \
  memtable/hash_skiplist_rep.cc                                 \
  memtable/memtable_allocator.cc                                \
  memtable/skiplistrep.cc                                       \
  memtable/vectorrep.cc                                         \
  monitoring/histogram.cc                                       \
  monitoring/histogram_windowing.cc                             \
  monitoring/instrumented_mutex.cc                              \
  monitoring/iostats_context.cc                                 \
  monitoring/perf_context.cc                                    \
  monitoring/perf_level.cc                                      \
  monitoring/statistics.cc                                      \
  monitoring/thread_status_impl.cc                              \
  monitoring/thread_status_updater.cc                           \
  monitoring/thread_status_updater_debug.cc                     \
  monitoring/thread_status_util.cc                              \
  monitoring/thread_status_util_debug.cc                        \
  options/cf_options.cc                                         \
  options/db_options.cc                                         \
  options/options.cc                                            \
  options/options_helper.cc                                     \
  options/options_parser.cc                                     \
  options/options_sanity_check.cc                               \
  port/port_posix.cc                                            \
  port/stack_trace.cc                                           \
  table/adaptive_table_factory.cc                               \
  table/block.cc                                                \
  table/block_based_filter_block.cc                             \
  table/block_based_table_builder.cc                            \
  table/block_based_table_factory.cc                            \
  table/block_based_table_reader.cc                             \
  table/block_builder.cc                                        \
  table/block_prefix_index.cc                                   \
  table/bloom_block.cc                                          \
  table/cuckoo_table_builder.cc                                 \
  table/cuckoo_table_factory.cc                                 \
  table/cuckoo_table_reader.cc                                  \
  table/flush_block_policy.cc                                   \
  table/format.cc                                               \
  table/full_filter_block.cc                                    \
  table/get_context.cc                                          \
  table/index_builder.cc                                        \
  table/iterator.cc                                             \
  table/merging_iterator.cc                                     \
  table/meta_blocks.cc                                          \
  table/partitioned_filter_block.cc                             \
  table/persistent_cache_helper.cc                              \
  table/plain_table_builder.cc                                  \
  table/plain_table_factory.cc                                  \
  table/plain_table_index.cc                                    \
  table/plain_table_key_coding.cc                               \
  table/plain_table_reader.cc                                   \
  table/sst_file_writer.cc                                      \
  table/table_properties.cc                                     \
  table/two_level_iterator.cc                                   \
  tools/dump/db_dump_tool.cc                                    \
  util/arena.cc                                                 \
  util/auto_roll_logger.cc                                      \
  util/bloom.cc                                                 \
  util/build_version.cc                                         \
  util/coding.cc                                                \
  util/compaction_job_stats_impl.cc                             \
  util/comparator.cc                                            \
  util/concurrent_arena.cc                                      \
  util/crc32c.cc                                                \
  util/delete_scheduler.cc                                      \
  util/dynamic_bloom.cc                                         \
  util/event_logger.cc                                          \
  util/file_reader_writer.cc                                    \
  util/file_util.cc                                             \
  util/filename.cc                                              \
  util/filter_policy.cc                                         \
  util/hash.cc                                                  \
  util/log_buffer.cc                                            \
  util/murmurhash.cc                                            \
  util/random.cc                                                \
  util/rate_limiter.cc                                          \
  util/slice.cc                                                 \
  util/sst_file_manager_impl.cc                                 \
  util/status.cc                                                \
  util/status_message.cc                                        \
  util/string_util.cc                                           \
  util/sync_point.cc                                            \
  util/thread_local.cc                                          \
  util/threadpool_imp.cc                                        \
  util/transaction_test_util.cc                                 \
  util/xxhash.cc                                                \
  utilities/backupable/backupable_db.cc                         \
  utilities/blob_db/blob_db.cc                                  \
  utilities/checkpoint/checkpoint.cc                            \
  utilities/compaction_filters/remove_emptyvalue_compactionfilter.cc    \
  utilities/convenience/info_log_finder.cc                      \
  utilities/date_tiered/date_tiered_db_impl.cc                  \
  utilities/document/document_db.cc                             \
  utilities/document/json_document.cc                           \
  utilities/document/json_document_builder.cc                   \
  utilities/env_mirror.cc                                       \
  utilities/env_timed.cc                                        \
  utilities/geodb/geodb_impl.cc                                 \
  utilities/leveldb_options/leveldb_options.cc                  \
  utilities/lua/rocks_lua_compaction_filter.cc                  \
  utilities/memory/memory_util.cc                               \
  utilities/merge_operators/max.cc                              \
  utilities/merge_operators/put.cc                              \
  utilities/merge_operators/string_append/stringappend.cc       \
  utilities/merge_operators/string_append/stringappend2.cc      \
  utilities/merge_operators/uint64add.cc                        \
  utilities/option_change_migration/option_change_migration.cc  \
  utilities/options/options_util.cc                             \
  utilities/persistent_cache/block_cache_tier.cc                \
  utilities/persistent_cache/block_cache_tier_file.cc           \
  utilities/persistent_cache/block_cache_tier_metadata.cc       \
  utilities/persistent_cache/persistent_cache_tier.cc           \
  utilities/persistent_cache/volatile_tier_impl.cc              \
  utilities/redis/redis_lists.cc                                \
  utilities/simulator_cache/sim_cache.cc                        \
  utilities/spatialdb/spatial_db.cc                             \
  utilities/table_properties_collectors/compact_on_deletion_collector.cc \
  utilities/transactions/optimistic_transaction_db_impl.cc      \
  utilities/transactions/optimistic_transaction_impl.cc         \
  utilities/transactions/transaction_base.cc                    \
  utilities/transactions/transaction_db_impl.cc                 \
  utilities/transactions/transaction_db_mutex_impl.cc           \
  utilities/transactions/transaction_impl.cc                    \
  utilities/transactions/transaction_lock_mgr.cc                \
  utilities/transactions/transaction_util.cc                    \
  utilities/ttl/db_ttl_impl.cc                                  \
  utilities/write_batch_with_index/write_batch_with_index.cc    \
  utilities/write_batch_with_index/write_batch_with_index_internal.cc    \
  cloud/aws/aws_env.cc                                          \
  cloud/aws/aws_s3.cc                                           \
  cloud/aws/aws_kinesis.cc                                      \
  cloud/db_cloud_impl.cc                                        \
  cloud/cloud_env.cc                                            \
  cloud/cloud_env_options.cc                                    \
  cloud/purge.cc                                                \

TOOL_LIB_SOURCES = \
  tools/ldb_cmd.cc                                               \
  tools/ldb_tool.cc                                              \
  tools/sst_dump_tool.cc                                         \

MOCK_LIB_SOURCES = \
  env/mock_env.cc \
  table/mock_table.cc \
  util/fault_injection_test_env.cc

BENCH_LIB_SOURCES = \
  tools/db_bench_tool.cc                                        \

EXP_LIB_SOURCES = \
  utilities/col_buf_encoder.cc                                          \
  utilities/col_buf_decoder.cc                                          \
  utilities/column_aware_encoding_util.cc

TEST_LIB_SOURCES = \
  util/testharness.cc                                                   \
  util/testutil.cc                                                      \
  db/db_test_util.cc

MAIN_SOURCES =                                                    \
<<<<<<< HEAD
  third-party/gtest-1.7.0/fused-src/gtest/gtest-all.cc                  \
  cloud/db_cloud_test.cc                                                \
  db/auto_roll_logger_test.cc                                           \
=======
  cache/cache_bench.cc                                                   \
  cache/cache_test.cc                                                    \
>>>>>>> 04abb2b2
  db/column_family_test.cc                                              \
  db/compaction_job_stats_test.cc                                       \
  db/compaction_job_test.cc                                             \
  db/compaction_picker_test.cc                                          \
  db/comparator_db_test.cc                                              \
  db/corruption_test.cc                                                 \
  db/cuckoo_table_db_test.cc                                            \
  db/db_basic_test.cc                                                   \
  db/db_block_cache_test.cc                                             \
  db/db_bloom_filter_test.cc                                            \
  db/db_compaction_filter_test.cc                                       \
  db/db_compaction_test.cc                                              \
  db/db_dynamic_level_test.cc                                           \
  db/db_flush_test.cc                                                    \
  db/db_inplace_update_test.cc                                          \
  db/db_io_failure_test.cc                                              \
  db/db_iter_test.cc                                                    \
  db/db_iterator_test.cc                                                \
  db/db_log_iter_test.cc                                                \
  db/db_memtable_test.cc                                                \
  db/db_merge_operator_test.cc                                          \
  db/db_options_test.cc                                                 \
  db/db_range_del_test.cc                                               \
  db/db_sst_test.cc                                                     \
  db/db_table_properties_test.cc                                        \
  db/db_tailing_iter_test.cc                                            \
  db/db_test.cc                                                         \
  db/db_universal_compaction_test.cc                                    \
  db/db_wal_test.cc                                                     \
  db/dbformat_test.cc                                                   \
  db/deletefile_test.cc                                                 \
  db/external_sst_file_basic_test.cc                                    \
  db/external_sst_file_test.cc                                          \
  db/fault_injection_test.cc                                            \
  db/file_indexer_test.cc                                               \
  db/filename_test.cc                                                   \
  db/flush_job_test.cc                                                  \
  db/listener_test.cc                                                   \
  db/log_test.cc                                                        \
  db/manual_compaction_test.cc                                          \
  db/merge_test.cc                                                      \
  db/options_file_test.cc                                               \
  db/perf_context_test.cc                                               \
  db/plain_table_db_test.cc                                             \
  db/prefix_test.cc                                                     \
  db/table_properties_collector_test.cc                                 \
  db/version_builder_test.cc                                            \
  db/version_edit_test.cc                                               \
  db/version_set_test.cc                                                \
  db/wal_manager_test.cc                                                \
  db/write_batch_test.cc                                                \
  db/write_callback_test.cc                                             \
  db/write_controller_test.cc                                           \
  env/env_basic_test.cc                                                 \
  env/env_test.cc                                                       \
  env/mock_env_test.cc                                                  \
  memtable/inlineskiplist_test.cc                                       \
  memtable/memtablerep_bench.cc                                         \
  memtable/skiplist_test.cc                                             \
  monitoring/histogram_test.cc                                          \
  monitoring/iostats_context_test.cc                                    \
  monitoring/statistics_test.cc                                         \
  options/options_test.cc                                               \
  table/block_based_filter_block_test.cc                                \
  table/block_test.cc                                                   \
  table/cuckoo_table_builder_test.cc                                    \
  table/cuckoo_table_reader_test.cc                                     \
  table/full_filter_block_test.cc                                       \
  table/merger_test.cc                                                  \
  table/table_reader_bench.cc                                           \
  table/table_test.cc                                                   \
  third-party/gtest-1.7.0/fused-src/gtest/gtest-all.cc                  \
  tools/db_bench.cc                                                     \
  tools/db_bench_tool_test.cc                                           \
  tools/db_sanity_test.cc                                               \
  tools/ldb_cmd_test.cc                                                 \
  tools/reduce_levels_test.cc                                           \
  tools/sst_dump_test.cc                                                \
  util/arena_test.cc                                                    \
  util/auto_roll_logger_test.cc                                         \
  util/autovector_test.cc                                               \
  util/bloom_test.cc                                                    \
  util/coding_test.cc                                                   \
  util/crc32c_test.cc                                                   \
  util/dynamic_bloom_test.cc                                            \
  util/event_logger_test.cc                                             \
  util/filelock_test.cc                                                 \
  util/log_write_bench.cc                                               \
  util/rate_limiter_test.cc                                             \
  util/slice_transform_test.cc                                          \
  util/thread_list_test.cc                                              \
  util/thread_local_test.cc                                             \
  utilities/backupable/backupable_db_test.cc                            \
  utilities/blob_db/blob_db_test.cc                                     \
  utilities/checkpoint/checkpoint_test.cc                               \
  utilities/column_aware_encoding_exp.cc                                \
  utilities/column_aware_encoding_test.cc                               \
  utilities/date_tiered/date_tiered_test.cc                             \
  utilities/document/document_db_test.cc                                \
  utilities/document/json_document_test.cc                              \
  utilities/geodb/geodb_test.cc                                         \
  utilities/lua/rocks_lua_test.cc                                       \
  utilities/memory/memory_test.cc                                       \
  utilities/merge_operators/string_append/stringappend_test.cc          \
  utilities/object_registry_test.cc                                     \
  utilities/option_change_migration/option_change_migration_test.cc           \
  utilities/options/options_util_test.cc                                \
  utilities/redis/redis_lists_test.cc                                   \
  utilities/simulator_cache/sim_cache_test.cc                           \
  utilities/spatialdb/spatial_db_test.cc                                \
  utilities/table_properties_collectors/compact_on_deletion_collector_test.cc  \
  utilities/transactions/optimistic_transaction_test.cc                 \
  utilities/transactions/transaction_test.cc                            \
  utilities/ttl/ttl_test.cc                                             \
  utilities/write_batch_with_index/write_batch_with_index_test.cc       \

JNI_NATIVE_SOURCES =                                          \
  java/rocksjni/backupenginejni.cc                            \
  java/rocksjni/backupablejni.cc                              \
  java/rocksjni/checkpoint.cc                                 \
  java/rocksjni/clock_cache.cc                                \
  java/rocksjni/columnfamilyhandle.cc                         \
  java/rocksjni/compaction_filter.cc                          \
  java/rocksjni/compaction_options_fifo.cc                    \
  java/rocksjni/compaction_options_universal.cc               \
  java/rocksjni/comparator.cc                                 \
  java/rocksjni/comparatorjnicallback.cc                      \
  java/rocksjni/compression_options.cc                        \
  java/rocksjni/env.cc                                        \
  java/rocksjni/env_options.cc                                \
  java/rocksjni/external_sst_file_info.cc                     \
  java/rocksjni/filter.cc                                     \
  java/rocksjni/iterator.cc                                   \
  java/rocksjni/loggerjnicallback.cc                          \
  java/rocksjni/lru_cache.cc                                  \
  java/rocksjni/memtablejni.cc                                \
  java/rocksjni/merge_operator.cc                             \
  java/rocksjni/options.cc                                    \
  java/rocksjni/ratelimiterjni.cc                             \
  java/rocksjni/remove_emptyvalue_compactionfilterjni.cc      \
  java/rocksjni/restorejni.cc                                 \
  java/rocksjni/rocksjni.cc                                   \
  java/rocksjni/rocksdb_exception_test.cc                     \
  java/rocksjni/slice.cc                                      \
  java/rocksjni/snapshot.cc                                   \
  java/rocksjni/sst_file_writerjni.cc                         \
  java/rocksjni/statistics.cc                                 \
  java/rocksjni/table.cc                                      \
  java/rocksjni/transaction_log.cc                            \
  java/rocksjni/ttl.cc                                        \
  java/rocksjni/write_batch.cc                                \
  java/rocksjni/writebatchhandlerjnicallback.cc               \
  java/rocksjni/write_batch_test.cc                           \
  java/rocksjni/write_batch_with_index.cc<|MERGE_RESOLUTION|>--- conflicted
+++ resolved
@@ -222,14 +222,9 @@
   db/db_test_util.cc
 
 MAIN_SOURCES =                                                    \
-<<<<<<< HEAD
-  third-party/gtest-1.7.0/fused-src/gtest/gtest-all.cc                  \
   cloud/db_cloud_test.cc                                                \
-  db/auto_roll_logger_test.cc                                           \
-=======
   cache/cache_bench.cc                                                   \
   cache/cache_test.cc                                                    \
->>>>>>> 04abb2b2
   db/column_family_test.cc                                              \
   db/compaction_job_stats_test.cc                                       \
   db/compaction_job_test.cc                                             \
