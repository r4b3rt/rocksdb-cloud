--- conflicted
+++ resolved
@@ -12,13 +12,9 @@
 #include <cctype>
 #include <iostream>
 
-<<<<<<< HEAD
-#include "monitoring/perf_context_imp.h"
-=======
 #include "env/env_encryption_ctr.h"
 #include "monitoring/perf_context_imp.h"
 #include "rocksdb/convenience.h"
->>>>>>> ed431616
 #include "util/aligned_buffer.h"
 #include "util/coding.h"
 #include "util/random.h"
@@ -88,25 +84,10 @@
   // If an error was encountered, returns a non-OK status.
   //
   // REQUIRES: External synchronization
-<<<<<<< HEAD
-  Status Read(size_t n, Slice* result, char* scratch) override {
-    assert(scratch);
-    Status status = file_->Read(n, result, scratch);
-    if (!status.ok()) {
-      return status;
-    }
-    {
-      PERF_TIMER_GUARD(decrypt_data_nanos);
-      status = stream_->Decrypt(offset_, (char*)result->data(), result->size());
-    }
-    offset_ += result->size();  // We've already ready data from disk, so update
-                                // offset_ even if decryption fails.
-=======
 Status EncryptedSequentialFile::Read(size_t n, Slice* result, char* scratch) {
   assert(scratch);
   Status status = file_->Read(n, result, scratch);
   if (!status.ok()) {
->>>>>>> ed431616
     return status;
   }
   {
@@ -155,28 +136,12 @@
 
   // Positioned Read for direct I/O
   // If Direct I/O enabled, offset, n, and scratch should be properly aligned
-<<<<<<< HEAD
-  Status PositionedRead(uint64_t offset, size_t n, Slice* result,
-                        char* scratch) override {
-    assert(scratch);
-    offset += prefixLength_; // Skip prefix
-    auto status = file_->PositionedRead(offset, n, result, scratch);
-    if (!status.ok()) {
-      return status;
-    }
-    offset_ = offset + result->size();
-    {
-      PERF_TIMER_GUARD(decrypt_data_nanos);
-      status = stream_->Decrypt(offset, (char*)result->data(), result->size());
-    }
-=======
 Status EncryptedSequentialFile::PositionedRead(uint64_t offset, size_t n,
                                                Slice* result, char* scratch) {
   assert(scratch);
   offset += prefixLength_;  // Skip prefix
   auto status = file_->PositionedRead(offset, n, result, scratch);
   if (!status.ok()) {
->>>>>>> ed431616
     return status;
   }
   offset_ = offset + result->size();
@@ -197,27 +162,12 @@
   //
   // Safe for concurrent use by multiple threads.
   // If Direct I/O enabled, offset, n, and scratch should be aligned properly.
-<<<<<<< HEAD
-  Status Read(uint64_t offset, size_t n, Slice* result,
-              char* scratch) const override {
-    assert(scratch);
-    offset += prefixLength_;
-    auto status = file_->Read(offset, n, result, scratch);
-    if (!status.ok()) {
-      return status;
-    }
-    {
-      PERF_TIMER_GUARD(decrypt_data_nanos);
-      status = stream_->Decrypt(offset, (char*)result->data(), result->size());
-    }
-=======
 Status EncryptedRandomAccessFile::Read(uint64_t offset, size_t n, Slice* result,
                                        char* scratch) const {
   assert(scratch);
   offset += prefixLength_;
   auto status = file_->Read(offset, n, result, scratch);
   if (!status.ok()) {
->>>>>>> ed431616
     return status;
   }
   {
@@ -279,40 +229,6 @@
 // A file abstraction for sequential writing.  The implementation
 // must provide buffering since callers may append small fragments
 // at a time to the file.
-<<<<<<< HEAD
-class EncryptedWritableFile : public WritableFileWrapper {
-  private:
-    std::unique_ptr<WritableFile> file_;
-    std::unique_ptr<BlockAccessCipherStream> stream_;
-    size_t prefixLength_;
-
- public:
-  // Default ctor. Prefix is assumed to be written already.
-  EncryptedWritableFile(WritableFile* f, BlockAccessCipherStream* s, size_t prefixLength)
-    : WritableFileWrapper(f), file_(f), stream_(s), prefixLength_(prefixLength) { }
-
-  Status Append(const Slice& data) override {
-    AlignedBuffer buf;
-    Status status;
-    Slice dataToAppend(data);
-    if (data.size() > 0) {
-      auto offset = file_->GetFileSize(); // size including prefix
-      // Encrypt in cloned buffer
-      buf.Alignment(GetRequiredBufferAlignment());
-      buf.AllocateNewBuffer(data.size());
-      // TODO (sagar0): Modify AlignedBuffer.Append to allow doing a memmove
-      // so that the next two lines can be replaced with buf.Append().
-      memmove(buf.BufferStart(), data.data(), data.size());
-      buf.Size(data.size());
-      {
-        PERF_TIMER_GUARD(encrypt_data_nanos);
-        status = stream_->Encrypt(offset, buf.BufferStart(), buf.CurrentSize());
-      }
-      if (!status.ok()) {
-        return status;
-      }
-      dataToAppend = Slice(buf.BufferStart(), buf.CurrentSize());
-=======
 Status EncryptedWritableFile::Append(const Slice& data) {
   AlignedBuffer buf;
   Status status;
@@ -329,7 +245,6 @@
     {
       PERF_TIMER_GUARD(encrypt_data_nanos);
       status = stream_->Encrypt(offset, buf.BufferStart(), buf.CurrentSize());
->>>>>>> ed431616
     }
     if (!status.ok()) {
       return status;
@@ -343,27 +258,6 @@
   return status;
 }
 
-<<<<<<< HEAD
-  Status PositionedAppend(const Slice& data, uint64_t offset) override {
-    AlignedBuffer buf;
-    Status status;
-    Slice dataToAppend(data);
-    offset += prefixLength_;
-    if (data.size() > 0) {
-      // Encrypt in cloned buffer
-      buf.Alignment(GetRequiredBufferAlignment());
-      buf.AllocateNewBuffer(data.size());
-      memmove(buf.BufferStart(), data.data(), data.size());
-      buf.Size(data.size());
-      {
-        PERF_TIMER_GUARD(encrypt_data_nanos);
-        status = stream_->Encrypt(offset, buf.BufferStart(), buf.CurrentSize());
-      }
-      if (!status.ok()) {
-        return status;
-      }
-      dataToAppend = Slice(buf.BufferStart(), buf.CurrentSize());
-=======
 Status EncryptedWritableFile::PositionedAppend(const Slice& data,
                                                uint64_t offset) {
   AlignedBuffer buf;
@@ -379,7 +273,6 @@
     {
       PERF_TIMER_GUARD(encrypt_data_nanos);
       status = stream_->Encrypt(offset, buf.BufferStart(), buf.CurrentSize());
->>>>>>> ed431616
     }
     if (!status.ok()) {
       return status;
@@ -468,27 +361,6 @@
 
   // Write bytes in `data` at  offset `offset`, Returns Status::OK() on success.
   // Pass aligned buffer when use_direct_io() returns true.
-<<<<<<< HEAD
-  Status Write(uint64_t offset, const Slice& data) override {
-    AlignedBuffer buf;
-    Status status;
-    Slice dataToWrite(data);
-    offset += prefixLength_;
-    if (data.size() > 0) {
-      // Encrypt in cloned buffer
-      buf.Alignment(GetRequiredBufferAlignment());
-      buf.AllocateNewBuffer(data.size());
-      memmove(buf.BufferStart(), data.data(), data.size());
-      buf.Size(data.size());
-      {
-        PERF_TIMER_GUARD(encrypt_data_nanos);
-        status = stream_->Encrypt(offset, buf.BufferStart(), buf.CurrentSize());
-      }
-      if (!status.ok()) {
-        return status;
-      }
-      dataToWrite = Slice(buf.BufferStart(), buf.CurrentSize());
-=======
 Status EncryptedRandomRWFile::Write(uint64_t offset, const Slice& data) {
   AlignedBuffer buf;
   Status status;
@@ -503,7 +375,7 @@
     {
       PERF_TIMER_GUARD(encrypt_data_nanos);
       status = stream_->Encrypt(offset, buf.BufferStart(), buf.CurrentSize());
->>>>>>> ed431616
+
     }
     if (!status.ok()) {
       return status;
@@ -614,13 +486,6 @@
       // Create cipher stream
       status = provider->CreateCipherStream(fname, options, prefix, stream);
     }
-<<<<<<< HEAD
-    {
-      PERF_TIMER_GUARD(decrypt_data_nanos);
-      status = stream_->Decrypt(offset, (char*)result->data(), result->size());
-    }
-=======
->>>>>>> ed431616
     return status;
   }
 
