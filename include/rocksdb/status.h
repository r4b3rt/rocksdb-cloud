--- conflicted
+++ resolved
@@ -38,11 +38,7 @@
   ~Status() {
 #ifdef ROCKSDB_ASSERT_STATUS_CHECKED
     if (!checked_) {
-<<<<<<< HEAD
-      fprintf(stderr, "Failed to check Status\n");
-=======
       fprintf(stderr, "Failed to check Status %p\n", this);
->>>>>>> ed431616
       port::PrintStack();
       abort();
     }
@@ -117,10 +113,7 @@
     kManualCompactionPaused = 11,
     kOverwritten = 12,
     kTxnNotPrepared = 13,
-<<<<<<< HEAD
-=======
     kIOFenced = 14,
->>>>>>> ed431616
     kMaxSubCode
   };
 
@@ -476,12 +469,8 @@
 #ifdef ROCKSDB_ASSERT_STATUS_CHECKED
     checked_ = true;
 #endif  // ROCKSDB_ASSERT_STATUS_CHECKED
-<<<<<<< HEAD
-    return (code() == kIOError) && (subcode() == kPathNotFound);
-=======
     return (code() == kIOError || code() == kNotFound) &&
            (subcode() == kPathNotFound);
->>>>>>> ed431616
   }
 
   // Returns true iff the status indicates manual compaction paused. This
@@ -501,8 +490,6 @@
     return (code() == kInvalidArgument) && (subcode() == kTxnNotPrepared);
   }
 
-<<<<<<< HEAD
-=======
   // Returns true iff the status indicates a IOFenced error.
   bool IsIOFenced() const {
 #ifdef ROCKSDB_ASSERT_STATUS_CHECKED
@@ -511,7 +498,6 @@
     return (code() == kIOError) && (subcode() == kIOFenced);
   }
 
->>>>>>> ed431616
   // Return a string representation of this status suitable for printing.
   // Returns the string "OK" for success.
   std::string ToString() const;
