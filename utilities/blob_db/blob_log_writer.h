//  Copyright (c) 2011-present, Facebook, Inc.  All rights reserved.
//  This source code is licensed under both the GPLv2 (found in the
//  COPYING file in the root directory) and Apache 2.0 License
//  (found in the LICENSE.Apache file in the root directory).
#pragma once

#ifndef ROCKSDB_LITE

#include <cstdint>
#include <memory>
#include <string>

#include "rocksdb/env.h"
#include "rocksdb/slice.h"
#include "rocksdb/statistics.h"
#include "rocksdb/status.h"
#include "rocksdb/types.h"
#include "utilities/blob_db/blob_log_format.h"

namespace rocksdb {

class WritableFileWriter;

namespace blob_db {

/**
 * Writer is the blob log stream writer. It provides an append-only
 * abstraction for writing blob data.
 *
 *
 * Look at blob_db_format.h to see the details of the record formats.
 */

class Writer {
 public:
  // Create a writer that will append data to "*dest".
  // "*dest" must be initially empty.
  // "*dest" must remain live while this Writer is in use.
<<<<<<< HEAD
  explicit Writer(std::unique_ptr<WritableFileWriter>&& dest,
                  uint64_t log_number, uint64_t bpsync, bool use_fsync,
                  uint64_t boffset = 0);
=======
  Writer(std::unique_ptr<WritableFileWriter>&& dest, Env* env,
         Statistics* statistics, uint64_t log_number, uint64_t bpsync,
         bool use_fsync, uint64_t boffset = 0);
>>>>>>> dbd8fa09

  ~Writer() = default;

  // No copying allowed
  Writer(const Writer&) = delete;
  Writer& operator=(const Writer&) = delete;

  static void ConstructBlobHeader(std::string* buf, const Slice& key,
                                  const Slice& val, uint64_t expiration);

  Status AddRecord(const Slice& key, const Slice& val, uint64_t* key_offset,
                   uint64_t* blob_offset);

  Status AddRecord(const Slice& key, const Slice& val, uint64_t expiration,
                   uint64_t* key_offset, uint64_t* blob_offset);

  Status EmitPhysicalRecord(const std::string& headerbuf, const Slice& key,
                            const Slice& val, uint64_t* key_offset,
                            uint64_t* blob_offset);

  Status AppendFooter(BlobLogFooter& footer);

  Status WriteHeader(BlobLogHeader& header);

  WritableFileWriter* file() { return dest_.get(); }

  const WritableFileWriter* file() const { return dest_.get(); }

  uint64_t get_log_number() const { return log_number_; }

  bool ShouldSync() const { return block_offset_ > next_sync_offset_; }

  Status Sync();

  void ResetSyncPointer() { next_sync_offset_ += bytes_per_sync_; }

 private:
  std::unique_ptr<WritableFileWriter> dest_;
  Env* env_;
  Statistics* statistics_;
  uint64_t log_number_;
  uint64_t block_offset_;  // Current offset in block
  uint64_t bytes_per_sync_;
  uint64_t next_sync_offset_;
  bool use_fsync_;

 public:
  enum ElemType { kEtNone, kEtFileHdr, kEtRecord, kEtFileFooter };
  ElemType last_elem_type_;
};

}  // namespace blob_db
}  // namespace rocksdb
#endif  // ROCKSDB_LITE<|MERGE_RESOLUTION|>--- conflicted
+++ resolved
@@ -36,15 +36,9 @@
   // Create a writer that will append data to "*dest".
   // "*dest" must be initially empty.
   // "*dest" must remain live while this Writer is in use.
-<<<<<<< HEAD
-  explicit Writer(std::unique_ptr<WritableFileWriter>&& dest,
-                  uint64_t log_number, uint64_t bpsync, bool use_fsync,
-                  uint64_t boffset = 0);
-=======
   Writer(std::unique_ptr<WritableFileWriter>&& dest, Env* env,
          Statistics* statistics, uint64_t log_number, uint64_t bpsync,
          bool use_fsync, uint64_t boffset = 0);
->>>>>>> dbd8fa09
 
   ~Writer() = default;
 
