
//  Copyright (c) 2011-present, Facebook, Inc.  All rights reserved.
//  This source code is licensed under both the GPLv2 (found in the
//  COPYING file in the root directory) and Apache 2.0 License
//  (found in the LICENSE.Apache file in the root directory).
#ifndef ROCKSDB_LITE

#include "utilities/blob_db/blob_db_impl.h"
#include <algorithm>
#include <cinttypes>
#include <iomanip>
#include <memory>
#include <sstream>

#include "db/blob_index.h"
#include "db/db_impl/db_impl.h"
#include "db/write_batch_internal.h"
#include "file/file_util.h"
#include "file/filename.h"
#include "file/random_access_file_reader.h"
#include "file/sst_file_manager_impl.h"
#include "file/writable_file_writer.h"
#include "logging/logging.h"
#include "monitoring/instrumented_mutex.h"
#include "monitoring/statistics.h"
#include "rocksdb/convenience.h"
#include "rocksdb/env.h"
#include "rocksdb/iterator.h"
#include "rocksdb/utilities/stackable_db.h"
#include "rocksdb/utilities/transaction.h"
#include "table/block_based/block.h"
#include "table/block_based/block_based_table_builder.h"
#include "table/block_based/block_builder.h"
#include "table/meta_blocks.h"
#include "test_util/sync_point.h"
#include "util/cast_util.h"
#include "util/crc32c.h"
<<<<<<< HEAD
#include "util/file_reader_writer.h"
#include "util/file_util.h"
#include "util/filename.h"
#include "util/logging.h"
=======
>>>>>>> e3a82bb9
#include "util/mutexlock.h"
#include "util/random.h"
#include "util/stop_watch.h"
#include "util/timer_queue.h"
#include "utilities/blob_db/blob_compaction_filter.h"
#include "utilities/blob_db/blob_db_iterator.h"
#include "utilities/blob_db/blob_db_listener.h"

namespace {
int kBlockBasedTableVersionFormat = 2;
}  // end namespace

namespace rocksdb {
namespace blob_db {

bool BlobFileComparator::operator()(
    const std::shared_ptr<BlobFile>& lhs,
    const std::shared_ptr<BlobFile>& rhs) const {
  return lhs->BlobFileNumber() > rhs->BlobFileNumber();
}

bool BlobFileComparatorTTL::operator()(
    const std::shared_ptr<BlobFile>& lhs,
    const std::shared_ptr<BlobFile>& rhs) const {
  assert(lhs->HasTTL() && rhs->HasTTL());
  if (lhs->expiration_range_.first < rhs->expiration_range_.first) {
    return true;
  }
  if (lhs->expiration_range_.first > rhs->expiration_range_.first) {
    return false;
  }
  return lhs->BlobFileNumber() < rhs->BlobFileNumber();
}

BlobDBImpl::BlobDBImpl(const std::string& dbname,
                       const BlobDBOptions& blob_db_options,
                       const DBOptions& db_options,
                       const ColumnFamilyOptions& cf_options)
    : BlobDB(),
      dbname_(dbname),
      db_impl_(nullptr),
      env_(db_options.env),
      bdb_options_(blob_db_options),
      db_options_(db_options),
      cf_options_(cf_options),
      env_options_(db_options),
      statistics_(db_options_.statistics.get()),
      next_file_number_(1),
      flush_sequence_(0),
      closed_(true),
      open_file_count_(0),
      total_blob_size_(0),
      live_sst_size_(0),
      fifo_eviction_seq_(0),
      evict_expiration_up_to_(0),
      debug_level_(0) {
  blob_dir_ = (bdb_options_.path_relative)
                  ? dbname + "/" + bdb_options_.blob_dir
                  : bdb_options_.blob_dir;
  env_options_.bytes_per_sync = blob_db_options.bytes_per_sync;
}

BlobDBImpl::~BlobDBImpl() {
  tqueue_.shutdown();
  // CancelAllBackgroundWork(db_, true);
  Status s __attribute__((__unused__)) = Close();
  assert(s.ok());
}

Status BlobDBImpl::Close() {
  if (closed_) {
    return Status::OK();
  }
  closed_ = true;

  // Close base DB before BlobDBImpl destructs to stop event listener and
  // compaction filter call.
  Status s = db_->Close();
  // delete db_ anyway even if close failed.
  delete db_;
  // Reset pointers to avoid StackableDB delete the pointer again.
  db_ = nullptr;
  db_impl_ = nullptr;
  if (!s.ok()) {
    return s;
  }

  s = SyncBlobFiles();
  return s;
}

BlobDBOptions BlobDBImpl::GetBlobDBOptions() const { return bdb_options_; }

Status BlobDBImpl::Open(std::vector<ColumnFamilyHandle*>* handles) {
  assert(handles != nullptr);
  assert(db_ == nullptr);
  if (blob_dir_.empty()) {
    return Status::NotSupported("No blob directory in options");
  }
  if (cf_options_.compaction_filter != nullptr ||
      cf_options_.compaction_filter_factory != nullptr) {
    return Status::NotSupported("Blob DB doesn't support compaction filter.");
  }
  // BlobDB does not support Periodic Compactions. So disable periodic
  // compactions irrespective of the user set value.
  cf_options_.periodic_compaction_seconds = 0;

  // Temporarily disable compactions in the base DB during open; save the user
  // defined value beforehand so we can restore it once BlobDB is initialized.
  // Note: this is only needed if garbage collection is enabled.
  const bool disable_auto_compactions = cf_options_.disable_auto_compactions;

  if (bdb_options_.enable_garbage_collection) {
    cf_options_.disable_auto_compactions = true;
  }

  Status s;

  // Create info log.
  if (db_options_.info_log == nullptr) {
    s = CreateLoggerFromOptions(dbname_, db_options_, &db_options_.info_log);
    if (!s.ok()) {
      return s;
    }
  }

  ROCKS_LOG_INFO(db_options_.info_log, "Opening BlobDB...");

  // Open blob directory.
  s = env_->CreateDirIfMissing(blob_dir_);
  if (!s.ok()) {
    ROCKS_LOG_ERROR(db_options_.info_log,
                    "Failed to create blob_dir %s, status: %s",
                    blob_dir_.c_str(), s.ToString().c_str());
  }
  s = env_->NewDirectory(blob_dir_, &dir_ent_);
  if (!s.ok()) {
    ROCKS_LOG_ERROR(db_options_.info_log,
                    "Failed to open blob_dir %s, status: %s", blob_dir_.c_str(),
                    s.ToString().c_str());
    return s;
  }

  // Open blob files.
  s = OpenAllBlobFiles();
  if (!s.ok()) {
    return s;
  }

  // Update options
  db_options_.listeners.push_back(bdb_options_.enable_garbage_collection
                                      ? std::make_shared<BlobDBListenerGC>(this)
                                      : std::make_shared<BlobDBListener>(this));
  cf_options_.compaction_filter_factory.reset(
      new BlobIndexCompactionFilterFactory(this, env_, statistics_));

  // Open base db.
  ColumnFamilyDescriptor cf_descriptor(kDefaultColumnFamilyName, cf_options_);
  s = DB::Open(db_options_, dbname_, {cf_descriptor}, handles, &db_);
  if (!s.ok()) {
    return s;
  }
  db_impl_ = static_cast_with_check<DBImpl, DB>(db_->GetRootDB());

  // Initialize SST file <-> oldest blob file mapping if garbage collection
  // is enabled.
  if (bdb_options_.enable_garbage_collection) {
    std::vector<LiveFileMetaData> live_files;
    db_->GetLiveFilesMetaData(&live_files);

    InitializeBlobFileToSstMapping(live_files);

    MarkUnreferencedBlobFilesObsoleteDuringOpen();

    if (!disable_auto_compactions) {
      s = db_->EnableAutoCompaction(*handles);
      if (!s.ok()) {
        ROCKS_LOG_ERROR(
            db_options_.info_log,
            "Failed to enable automatic compactions during open, status: %s",
            s.ToString().c_str());
        return s;
      }
    }
  }

  // Add trash files in blob dir to file delete scheduler.
  SstFileManagerImpl* sfm = static_cast<SstFileManagerImpl*>(
      db_impl_->immutable_db_options().sst_file_manager.get());
  DeleteScheduler::CleanupDirectory(env_, sfm, blob_dir_);

  UpdateLiveSSTSize();

  // Start background jobs.
  if (!bdb_options_.disable_background_tasks) {
    StartBackgroundTasks();
  }

  ROCKS_LOG_INFO(db_options_.info_log, "BlobDB pointer %p", this);
  bdb_options_.Dump(db_options_.info_log.get());
  closed_ = false;
  return s;
}

void BlobDBImpl::StartBackgroundTasks() {
  // store a call to a member function and object
  tqueue_.add(
      kReclaimOpenFilesPeriodMillisecs,
      std::bind(&BlobDBImpl::ReclaimOpenFiles, this, std::placeholders::_1));
  tqueue_.add(
      kDeleteObsoleteFilesPeriodMillisecs,
      std::bind(&BlobDBImpl::DeleteObsoleteFiles, this, std::placeholders::_1));
  tqueue_.add(kSanityCheckPeriodMillisecs,
              std::bind(&BlobDBImpl::SanityCheck, this, std::placeholders::_1));
  tqueue_.add(
      kEvictExpiredFilesPeriodMillisecs,
      std::bind(&BlobDBImpl::EvictExpiredFiles, this, std::placeholders::_1));
}

Status BlobDBImpl::GetAllBlobFiles(std::set<uint64_t>* file_numbers) {
  assert(file_numbers != nullptr);
  std::vector<std::string> all_files;
  Status s = env_->GetChildren(blob_dir_, &all_files);
  if (!s.ok()) {
    ROCKS_LOG_ERROR(db_options_.info_log,
                    "Failed to get list of blob files, status: %s",
                    s.ToString().c_str());
    return s;
  }

  for (const auto& file_name : all_files) {
    uint64_t file_number;
    FileType type;
    bool success = ParseFileName(file_name, &file_number, &type);
    if (success && type == kBlobFile) {
      file_numbers->insert(file_number);
    } else {
      ROCKS_LOG_WARN(db_options_.info_log,
                     "Skipping file in blob directory: %s", file_name.c_str());
    }
  }

  return s;
}

Status BlobDBImpl::OpenAllBlobFiles() {
  std::set<uint64_t> file_numbers;
  Status s = GetAllBlobFiles(&file_numbers);
  if (!s.ok()) {
    return s;
  }

  if (!file_numbers.empty()) {
    next_file_number_.store(*file_numbers.rbegin() + 1);
  }

  std::ostringstream blob_file_oss;
  std::ostringstream live_imm_oss;
  std::ostringstream obsolete_file_oss;

  for (auto& file_number : file_numbers) {
    std::shared_ptr<BlobFile> blob_file = std::make_shared<BlobFile>(
        this, blob_dir_, file_number, db_options_.info_log.get());
    blob_file->MarkImmutable(/* sequence */ 0);

    // Read file header and footer
    Status read_metadata_status = blob_file->ReadMetadata(env_, env_options_);
    if (read_metadata_status.IsCorruption()) {
      // Remove incomplete file.
      if (!obsolete_files_.empty()) {
        obsolete_file_oss << ", ";
      }
      obsolete_file_oss << file_number;

      ObsoleteBlobFile(blob_file, 0 /*obsolete_seq*/, false /*update_size*/);
      continue;
    } else if (!read_metadata_status.ok()) {
      ROCKS_LOG_ERROR(db_options_.info_log,
                      "Unable to read metadata of blob file %" PRIu64
                      ", status: '%s'",
                      file_number, read_metadata_status.ToString().c_str());
      return read_metadata_status;
    }

    total_blob_size_ += blob_file->GetFileSize();

    if (!blob_files_.empty()) {
      blob_file_oss << ", ";
    }
    blob_file_oss << file_number;

    blob_files_[file_number] = blob_file;

    if (!blob_file->HasTTL()) {
      if (!live_imm_non_ttl_blob_files_.empty()) {
        live_imm_oss << ", ";
      }
      live_imm_oss << file_number;

      live_imm_non_ttl_blob_files_[file_number] = blob_file;
    }
  }

  ROCKS_LOG_INFO(db_options_.info_log,
                 "Found %" ROCKSDB_PRIszt " blob files: %s", blob_files_.size(),
                 blob_file_oss.str().c_str());
  ROCKS_LOG_INFO(
      db_options_.info_log, "Found %" ROCKSDB_PRIszt " non-TTL blob files: %s",
      live_imm_non_ttl_blob_files_.size(), live_imm_oss.str().c_str());
  ROCKS_LOG_INFO(db_options_.info_log,
                 "Found %" ROCKSDB_PRIszt
                 " incomplete or corrupted blob files: %s",
                 obsolete_files_.size(), obsolete_file_oss.str().c_str());
  return s;
}

template <typename Linker>
void BlobDBImpl::LinkSstToBlobFileImpl(uint64_t sst_file_number,
                                       uint64_t blob_file_number,
                                       Linker linker) {
  assert(bdb_options_.enable_garbage_collection);
  assert(blob_file_number != kInvalidBlobFileNumber);

  auto it = blob_files_.find(blob_file_number);
  if (it == blob_files_.end()) {
    ROCKS_LOG_WARN(db_options_.info_log,
                   "Blob file %" PRIu64
                   " not found while trying to link "
                   "SST file %" PRIu64,
                   blob_file_number, sst_file_number);
    return;
  }

  BlobFile* const blob_file = it->second.get();
  assert(blob_file);

  linker(blob_file, sst_file_number);

  ROCKS_LOG_INFO(db_options_.info_log,
                 "Blob file %" PRIu64 " linked to SST file %" PRIu64,
                 blob_file_number, sst_file_number);
}

void BlobDBImpl::LinkSstToBlobFile(uint64_t sst_file_number,
                                   uint64_t blob_file_number) {
  auto linker = [](BlobFile* blob_file, uint64_t sst_file) {
    WriteLock file_lock(&blob_file->mutex_);
    blob_file->LinkSstFile(sst_file);
  };

  LinkSstToBlobFileImpl(sst_file_number, blob_file_number, linker);
}

void BlobDBImpl::LinkSstToBlobFileNoLock(uint64_t sst_file_number,
                                         uint64_t blob_file_number) {
  auto linker = [](BlobFile* blob_file, uint64_t sst_file) {
    blob_file->LinkSstFile(sst_file);
  };

  LinkSstToBlobFileImpl(sst_file_number, blob_file_number, linker);
}

void BlobDBImpl::UnlinkSstFromBlobFile(uint64_t sst_file_number,
                                       uint64_t blob_file_number) {
  assert(bdb_options_.enable_garbage_collection);
  assert(blob_file_number != kInvalidBlobFileNumber);

  auto it = blob_files_.find(blob_file_number);
  if (it == blob_files_.end()) {
    ROCKS_LOG_WARN(db_options_.info_log,
                   "Blob file %" PRIu64
                   " not found while trying to unlink "
                   "SST file %" PRIu64,
                   blob_file_number, sst_file_number);
    return;
  }

  BlobFile* const blob_file = it->second.get();
  assert(blob_file);

  {
    WriteLock file_lock(&blob_file->mutex_);
    blob_file->UnlinkSstFile(sst_file_number);
  }

  ROCKS_LOG_INFO(db_options_.info_log,
                 "Blob file %" PRIu64 " unlinked from SST file %" PRIu64,
                 blob_file_number, sst_file_number);
}

void BlobDBImpl::InitializeBlobFileToSstMapping(
    const std::vector<LiveFileMetaData>& live_files) {
  assert(bdb_options_.enable_garbage_collection);

  for (const auto& live_file : live_files) {
    const uint64_t sst_file_number = live_file.file_number;
    const uint64_t blob_file_number = live_file.oldest_blob_file_number;

    if (blob_file_number == kInvalidBlobFileNumber) {
      continue;
    }

    LinkSstToBlobFileNoLock(sst_file_number, blob_file_number);
  }
}

void BlobDBImpl::ProcessFlushJobInfo(const FlushJobInfo& info) {
  assert(bdb_options_.enable_garbage_collection);

  WriteLock lock(&mutex_);

  if (info.oldest_blob_file_number != kInvalidBlobFileNumber) {
    LinkSstToBlobFile(info.file_number, info.oldest_blob_file_number);
  }

  assert(flush_sequence_ < info.largest_seqno);
  flush_sequence_ = info.largest_seqno;

  MarkUnreferencedBlobFilesObsolete();
}

void BlobDBImpl::ProcessCompactionJobInfo(const CompactionJobInfo& info) {
  assert(bdb_options_.enable_garbage_collection);

  // Note: the same SST file may appear in both the input and the output
  // file list in case of a trivial move. We process the inputs first
  // to ensure the blob file still has a link after processing all updates.

  WriteLock lock(&mutex_);

  for (const auto& input : info.input_file_infos) {
    if (input.oldest_blob_file_number == kInvalidBlobFileNumber) {
      continue;
    }

    UnlinkSstFromBlobFile(input.file_number, input.oldest_blob_file_number);
  }

  for (const auto& output : info.output_file_infos) {
    if (output.oldest_blob_file_number == kInvalidBlobFileNumber) {
      continue;
    }

    LinkSstToBlobFile(output.file_number, output.oldest_blob_file_number);
  }

  MarkUnreferencedBlobFilesObsolete();
}

bool BlobDBImpl::MarkBlobFileObsoleteIfNeeded(
    const std::shared_ptr<BlobFile>& blob_file, SequenceNumber obsolete_seq) {
  assert(blob_file);
  assert(!blob_file->HasTTL());
  assert(blob_file->Immutable());
  assert(bdb_options_.enable_garbage_collection);

  // Note: FIFO eviction could have marked this file obsolete already.
  if (blob_file->Obsolete()) {
    return true;
  }

  // We cannot mark this file (or any higher-numbered files for that matter)
  // obsolete if it is referenced by any memtables or SSTs. We keep track of
  // the SSTs explicitly. To account for memtables, we keep track of the highest
  // sequence number received in flush notifications, and we do not mark the
  // blob file obsolete if there are still unflushed memtables from before
  // the time the blob file was closed.
  if (blob_file->GetImmutableSequence() > flush_sequence_ ||
      !blob_file->GetLinkedSstFiles().empty()) {
    return false;
  }

  ROCKS_LOG_INFO(db_options_.info_log,
                 "Blob file %" PRIu64 " is no longer needed, marking obsolete",
                 blob_file->BlobFileNumber());

  ObsoleteBlobFile(blob_file, obsolete_seq, /* update_size */ true);
  return true;
}

template <class Functor>
void BlobDBImpl::MarkUnreferencedBlobFilesObsoleteImpl(Functor mark_if_needed) {
  assert(bdb_options_.enable_garbage_collection);

  // Iterate through all live immutable non-TTL blob files, and mark them
  // obsolete assuming no SST files or memtables rely on the blobs in them.
  // Note: we need to stop as soon as we find a blob file that has any
  // linked SSTs (or one potentially referenced by memtables).

  auto it = live_imm_non_ttl_blob_files_.begin();
  while (it != live_imm_non_ttl_blob_files_.end()) {
    const auto& blob_file = it->second;
    assert(blob_file);
    assert(blob_file->BlobFileNumber() == it->first);
    assert(!blob_file->HasTTL());
    assert(blob_file->Immutable());

    // Small optimization: Obsolete() does an atomic read, so we can do
    // this check without taking a lock on the blob file's mutex.
    if (blob_file->Obsolete()) {
      it = live_imm_non_ttl_blob_files_.erase(it);
      continue;
    }

    if (!mark_if_needed(blob_file)) {
      break;
    }

    it = live_imm_non_ttl_blob_files_.erase(it);
  }
}

void BlobDBImpl::MarkUnreferencedBlobFilesObsolete() {
  const SequenceNumber obsolete_seq = GetLatestSequenceNumber();

  MarkUnreferencedBlobFilesObsoleteImpl(
      [=](const std::shared_ptr<BlobFile>& blob_file) {
        WriteLock file_lock(&blob_file->mutex_);
        return MarkBlobFileObsoleteIfNeeded(blob_file, obsolete_seq);
      });
}

void BlobDBImpl::MarkUnreferencedBlobFilesObsoleteDuringOpen() {
  MarkUnreferencedBlobFilesObsoleteImpl(
      [=](const std::shared_ptr<BlobFile>& blob_file) {
        return MarkBlobFileObsoleteIfNeeded(blob_file, /* obsolete_seq */ 0);
      });
}

void BlobDBImpl::CloseRandomAccessLocked(
    const std::shared_ptr<BlobFile>& bfile) {
  bfile->CloseRandomAccessLocked();
  open_file_count_--;
}

Status BlobDBImpl::GetBlobFileReader(
    const std::shared_ptr<BlobFile>& blob_file,
    std::shared_ptr<RandomAccessFileReader>* reader) {
  assert(reader != nullptr);
  bool fresh_open = false;
  Status s = blob_file->GetReader(env_, env_options_, reader, &fresh_open);
  if (s.ok() && fresh_open) {
    assert(*reader != nullptr);
    open_file_count_++;
  }
  return s;
}

std::shared_ptr<BlobFile> BlobDBImpl::NewBlobFile(
    bool has_ttl, const ExpirationRange& expiration_range,
    const std::string& reason) {
  assert(has_ttl == (expiration_range.first || expiration_range.second));

  uint64_t file_num = next_file_number_++;

  const uint32_t column_family_id =
      static_cast<ColumnFamilyHandleImpl*>(DefaultColumnFamily())->GetID();
  auto blob_file = std::make_shared<BlobFile>(
      this, blob_dir_, file_num, db_options_.info_log.get(), column_family_id,
      bdb_options_.compression, has_ttl, expiration_range);

  ROCKS_LOG_DEBUG(db_options_.info_log, "New blob file created: %s reason='%s'",
                  blob_file->PathName().c_str(), reason.c_str());
  LogFlush(db_options_.info_log);

  return blob_file;
}

Status BlobDBImpl::CreateWriterLocked(const std::shared_ptr<BlobFile>& bfile) {
  std::string fpath(bfile->PathName());
  std::unique_ptr<WritableFile> wfile;

  Status s = env_->ReopenWritableFile(fpath, &wfile, env_options_);
  if (!s.ok()) {
    ROCKS_LOG_ERROR(db_options_.info_log,
                    "Failed to open blob file for write: %s status: '%s'"
                    " exists: '%s'",
                    fpath.c_str(), s.ToString().c_str(),
                    env_->FileExists(fpath).ToString().c_str());
    return s;
  }

  std::unique_ptr<WritableFileWriter> fwriter;
  fwriter.reset(new WritableFileWriter(std::move(wfile), fpath, env_options_));

  uint64_t boffset = bfile->GetFileSize();
  if (debug_level_ >= 2 && boffset) {
    ROCKS_LOG_DEBUG(db_options_.info_log,
                    "Open blob file: %s with offset: %" PRIu64, fpath.c_str(),
                    boffset);
  }

  Writer::ElemType et = Writer::kEtNone;
  if (bfile->file_size_ == BlobLogHeader::kSize) {
    et = Writer::kEtFileHdr;
  } else if (bfile->file_size_ > BlobLogHeader::kSize) {
    et = Writer::kEtRecord;
  } else if (bfile->file_size_) {
    ROCKS_LOG_WARN(db_options_.info_log,
                   "Open blob file: %s with wrong size: %" PRIu64,
                   fpath.c_str(), boffset);
    return Status::Corruption("Invalid blob file size");
  }

  bfile->log_writer_ = std::make_shared<Writer>(
      std::move(fwriter), env_, statistics_, bfile->file_number_,
      bdb_options_.bytes_per_sync, db_options_.use_fsync, boffset);
  bfile->log_writer_->last_elem_type_ = et;

  return s;
}

std::shared_ptr<BlobFile> BlobDBImpl::FindBlobFileLocked(
    uint64_t expiration) const {
  if (open_ttl_files_.empty()) {
    return nullptr;
  }

  std::shared_ptr<BlobFile> tmp = std::make_shared<BlobFile>();
  tmp->SetHasTTL(true);
  tmp->expiration_range_ = std::make_pair(expiration, 0);
  tmp->file_number_ = std::numeric_limits<uint64_t>::max();

  auto citr = open_ttl_files_.equal_range(tmp);
  if (citr.first == open_ttl_files_.end()) {
    assert(citr.second == open_ttl_files_.end());

    std::shared_ptr<BlobFile> check = *(open_ttl_files_.rbegin());
    return (check->expiration_range_.second <= expiration) ? nullptr : check;
  }

  if (citr.first != citr.second) {
    return *(citr.first);
  }

  auto finditr = citr.second;
  if (finditr != open_ttl_files_.begin()) {
    --finditr;
  }

  bool b2 = (*finditr)->expiration_range_.second <= expiration;
  bool b1 = (*finditr)->expiration_range_.first > expiration;

  return (b1 || b2) ? nullptr : (*finditr);
}

Status BlobDBImpl::CheckOrCreateWriterLocked(
    const std::shared_ptr<BlobFile>& blob_file,
    std::shared_ptr<Writer>* writer) {
  assert(writer != nullptr);
  *writer = blob_file->GetWriter();
  if (*writer != nullptr) {
    return Status::OK();
  }
  Status s = CreateWriterLocked(blob_file);
  if (s.ok()) {
    *writer = blob_file->GetWriter();
  }
  return s;
}

Status BlobDBImpl::CreateBlobFileAndWriter(
    bool has_ttl, const ExpirationRange& expiration_range,
    const std::string& reason, std::shared_ptr<BlobFile>* blob_file,
    std::shared_ptr<Writer>* writer) {
  assert(has_ttl == (expiration_range.first || expiration_range.second));
  assert(blob_file);
  assert(writer);

  *blob_file = NewBlobFile(has_ttl, expiration_range, reason);
  assert(*blob_file);

  // file not visible, hence no lock
  Status s = CheckOrCreateWriterLocked(*blob_file, writer);
  if (!s.ok()) {
    ROCKS_LOG_ERROR(db_options_.info_log,
                    "Failed to get writer for blob file: %s, error: %s",
                    (*blob_file)->PathName().c_str(), s.ToString().c_str());
    return s;
  }

  assert(*writer);

  s = (*writer)->WriteHeader((*blob_file)->header_);
  if (!s.ok()) {
    ROCKS_LOG_ERROR(db_options_.info_log,
                    "Failed to write header to new blob file: %s"
                    " status: '%s'",
                    (*blob_file)->PathName().c_str(), s.ToString().c_str());
    return s;
  }

  (*blob_file)->SetFileSize(BlobLogHeader::kSize);
  total_blob_size_ += BlobLogHeader::kSize;

  return s;
}

Status BlobDBImpl::SelectBlobFile(std::shared_ptr<BlobFile>* blob_file) {
  assert(blob_file);

  {
    ReadLock rl(&mutex_);

    if (open_non_ttl_file_) {
      assert(!open_non_ttl_file_->Immutable());
      *blob_file = open_non_ttl_file_;
      return Status::OK();
    }
  }

  // Check again
  WriteLock wl(&mutex_);

  if (open_non_ttl_file_) {
    assert(!open_non_ttl_file_->Immutable());
    *blob_file = open_non_ttl_file_;
    return Status::OK();
  }

  std::shared_ptr<Writer> writer;
  const Status s = CreateBlobFileAndWriter(
      /* has_ttl */ false, ExpirationRange(),
      /* reason */ "SelectBlobFile", blob_file, &writer);
  if (!s.ok()) {
    return s;
  }

  blob_files_.insert(std::map<uint64_t, std::shared_ptr<BlobFile>>::value_type(
      (*blob_file)->BlobFileNumber(), *blob_file));
  open_non_ttl_file_ = *blob_file;

  return s;
}

Status BlobDBImpl::SelectBlobFileTTL(uint64_t expiration,
                                     std::shared_ptr<BlobFile>* blob_file) {
  assert(blob_file);
  assert(expiration != kNoExpiration);

  {
    ReadLock rl(&mutex_);

    *blob_file = FindBlobFileLocked(expiration);
    if (*blob_file != nullptr) {
      assert(!(*blob_file)->Immutable());
      return Status::OK();
    }
  }

  // Check again
  WriteLock wl(&mutex_);

  *blob_file = FindBlobFileLocked(expiration);
  if (*blob_file != nullptr) {
    assert(!(*blob_file)->Immutable());
    return Status::OK();
  }

  const uint64_t exp_low =
      (expiration / bdb_options_.ttl_range_secs) * bdb_options_.ttl_range_secs;
  const uint64_t exp_high = exp_low + bdb_options_.ttl_range_secs;
  const ExpirationRange expiration_range(exp_low, exp_high);

  std::ostringstream oss;
  oss << "SelectBlobFileTTL range: [" << exp_low << ',' << exp_high << ')';

  std::shared_ptr<Writer> writer;
  const Status s =
      CreateBlobFileAndWriter(/* has_ttl */ true, expiration_range,
                              /* reason */ oss.str(), blob_file, &writer);
  if (!s.ok()) {
    return s;
  }

  blob_files_.insert(std::map<uint64_t, std::shared_ptr<BlobFile>>::value_type(
      (*blob_file)->BlobFileNumber(), *blob_file));
  open_ttl_files_.insert(*blob_file);

  return s;
}

class BlobDBImpl::BlobInserter : public WriteBatch::Handler {
 private:
  const WriteOptions& options_;
  BlobDBImpl* blob_db_impl_;
  uint32_t default_cf_id_;
  WriteBatch batch_;

 public:
  BlobInserter(const WriteOptions& options, BlobDBImpl* blob_db_impl,
               uint32_t default_cf_id)
      : options_(options),
        blob_db_impl_(blob_db_impl),
        default_cf_id_(default_cf_id) {}

  WriteBatch* batch() { return &batch_; }

  Status PutCF(uint32_t column_family_id, const Slice& key,
               const Slice& value) override {
    if (column_family_id != default_cf_id_) {
      return Status::NotSupported(
          "Blob DB doesn't support non-default column family.");
    }
    Status s = blob_db_impl_->PutBlobValue(options_, key, value, kNoExpiration,
                                           &batch_);
    return s;
  }

  Status DeleteCF(uint32_t column_family_id, const Slice& key) override {
    if (column_family_id != default_cf_id_) {
      return Status::NotSupported(
          "Blob DB doesn't support non-default column family.");
    }
    Status s = WriteBatchInternal::Delete(&batch_, column_family_id, key);
    return s;
  }

  virtual Status DeleteRange(uint32_t column_family_id, const Slice& begin_key,
                             const Slice& end_key) {
    if (column_family_id != default_cf_id_) {
      return Status::NotSupported(
          "Blob DB doesn't support non-default column family.");
    }
    Status s = WriteBatchInternal::DeleteRange(&batch_, column_family_id,
                                               begin_key, end_key);
    return s;
  }

  Status SingleDeleteCF(uint32_t /*column_family_id*/,
                        const Slice& /*key*/) override {
    return Status::NotSupported("Not supported operation in blob db.");
  }

  Status MergeCF(uint32_t /*column_family_id*/, const Slice& /*key*/,
                 const Slice& /*value*/) override {
    return Status::NotSupported("Not supported operation in blob db.");
  }

  void LogData(const Slice& blob) override { batch_.PutLogData(blob); }
};

Status BlobDBImpl::Write(const WriteOptions& options, WriteBatch* updates) {
  StopWatch write_sw(env_, statistics_, BLOB_DB_WRITE_MICROS);
  RecordTick(statistics_, BLOB_DB_NUM_WRITE);
  uint32_t default_cf_id =
      reinterpret_cast<ColumnFamilyHandleImpl*>(DefaultColumnFamily())->GetID();
  Status s;
  BlobInserter blob_inserter(options, this, default_cf_id);
  {
    // Release write_mutex_ before DB write to avoid race condition with
    // flush begin listener, which also require write_mutex_ to sync
    // blob files.
    MutexLock l(&write_mutex_);
    s = updates->Iterate(&blob_inserter);
  }
  if (!s.ok()) {
    return s;
  }
  return db_->Write(options, blob_inserter.batch());
}

Status BlobDBImpl::Put(const WriteOptions& options, const Slice& key,
                       const Slice& value) {
  return PutUntil(options, key, value, kNoExpiration);
}

Status BlobDBImpl::PutWithTTL(const WriteOptions& options,
                              const Slice& key, const Slice& value,
                              uint64_t ttl) {
  uint64_t now = EpochNow();
  uint64_t expiration = kNoExpiration - now > ttl ? now + ttl : kNoExpiration;
  return PutUntil(options, key, value, expiration);
}

Status BlobDBImpl::PutUntil(const WriteOptions& options, const Slice& key,
                            const Slice& value, uint64_t expiration) {
  StopWatch write_sw(env_, statistics_, BLOB_DB_WRITE_MICROS);
  RecordTick(statistics_, BLOB_DB_NUM_PUT);
  TEST_SYNC_POINT("BlobDBImpl::PutUntil:Start");
  Status s;
  WriteBatch batch;
  {
    // Release write_mutex_ before DB write to avoid race condition with
    // flush begin listener, which also require write_mutex_ to sync
    // blob files.
    MutexLock l(&write_mutex_);
    s = PutBlobValue(options, key, value, expiration, &batch);
  }
  if (s.ok()) {
    s = db_->Write(options, &batch);
  }
  TEST_SYNC_POINT("BlobDBImpl::PutUntil:Finish");
  return s;
}

Status BlobDBImpl::PutBlobValue(const WriteOptions& /*options*/,
                                const Slice& key, const Slice& value,
                                uint64_t expiration, WriteBatch* batch) {
  write_mutex_.AssertHeld();
  Status s;
  std::string index_entry;
  uint32_t column_family_id =
      reinterpret_cast<ColumnFamilyHandleImpl*>(DefaultColumnFamily())->GetID();
  if (value.size() < bdb_options_.min_blob_size) {
    if (expiration == kNoExpiration) {
      // Put as normal value
      s = batch->Put(key, value);
      RecordTick(statistics_, BLOB_DB_WRITE_INLINED);
    } else {
      // Inlined with TTL
      BlobIndex::EncodeInlinedTTL(&index_entry, expiration, value);
      s = WriteBatchInternal::PutBlobIndex(batch, column_family_id, key,
                                           index_entry);
      RecordTick(statistics_, BLOB_DB_WRITE_INLINED_TTL);
    }
  } else {
    std::string compression_output;
    Slice value_compressed = GetCompressedSlice(value, &compression_output);

    std::string headerbuf;
    Writer::ConstructBlobHeader(&headerbuf, key, value_compressed, expiration);

    // Check DB size limit before selecting blob file to
    // Since CheckSizeAndEvictBlobFiles() can close blob files, it needs to be
    // done before calling SelectBlobFile().
    s = CheckSizeAndEvictBlobFiles(headerbuf.size() + key.size() +
                                   value_compressed.size());
    if (!s.ok()) {
      return s;
    }

    std::shared_ptr<BlobFile> blob_file;
    if (expiration != kNoExpiration) {
      s = SelectBlobFileTTL(expiration, &blob_file);
    } else {
      s = SelectBlobFile(&blob_file);
    }
    if (s.ok()) {
      assert(blob_file != nullptr);
      assert(blob_file->GetCompressionType() == bdb_options_.compression);
      s = AppendBlob(blob_file, headerbuf, key, value_compressed, expiration,
                     &index_entry);
    }
    if (s.ok()) {
      if (expiration != kNoExpiration) {
        WriteLock file_lock(&blob_file->mutex_);
        blob_file->ExtendExpirationRange(expiration);
      }
      s = CloseBlobFileIfNeeded(blob_file);
    }
    if (s.ok()) {
      s = WriteBatchInternal::PutBlobIndex(batch, column_family_id, key,
                                           index_entry);
    }
    if (s.ok()) {
      if (expiration == kNoExpiration) {
        RecordTick(statistics_, BLOB_DB_WRITE_BLOB);
      } else {
        RecordTick(statistics_, BLOB_DB_WRITE_BLOB_TTL);
      }
    } else {
      ROCKS_LOG_ERROR(
          db_options_.info_log,
          "Failed to append blob to FILE: %s: KEY: %s VALSZ: %" ROCKSDB_PRIszt
          " status: '%s' blob_file: '%s'",
          blob_file->PathName().c_str(), key.ToString().c_str(), value.size(),
          s.ToString().c_str(), blob_file->DumpState().c_str());
    }
  }

  RecordTick(statistics_, BLOB_DB_NUM_KEYS_WRITTEN);
  RecordTick(statistics_, BLOB_DB_BYTES_WRITTEN, key.size() + value.size());
  RecordInHistogram(statistics_, BLOB_DB_KEY_SIZE, key.size());
  RecordInHistogram(statistics_, BLOB_DB_VALUE_SIZE, value.size());

  return s;
}

Slice BlobDBImpl::GetCompressedSlice(const Slice& raw,
                                     std::string* compression_output) const {
  if (bdb_options_.compression == kNoCompression) {
    return raw;
  }
  StopWatch compression_sw(env_, statistics_, BLOB_DB_COMPRESSION_MICROS);
  CompressionType type = bdb_options_.compression;
  CompressionOptions opts;
  CompressionContext context(type);
  CompressionInfo info(opts, context, CompressionDict::GetEmptyDict(), type,
                       0 /* sample_for_compression */);
  CompressBlock(raw, info, &type, kBlockBasedTableVersionFormat, false,
                compression_output, nullptr, nullptr);
  return *compression_output;
}

Status BlobDBImpl::CompactFiles(
    const CompactionOptions& compact_options,
    const std::vector<std::string>& input_file_names, const int output_level,
    const int output_path_id, std::vector<std::string>* const output_file_names,
    CompactionJobInfo* compaction_job_info) {
  // Note: we need CompactionJobInfo to be able to track updates to the
  // blob file <-> SST mappings, so we provide one if the user hasn't,
  // assuming that GC is enabled.
  CompactionJobInfo info{};
  if (bdb_options_.enable_garbage_collection && !compaction_job_info) {
    compaction_job_info = &info;
  }

  const Status s =
      db_->CompactFiles(compact_options, input_file_names, output_level,
                        output_path_id, output_file_names, compaction_job_info);
  if (!s.ok()) {
    return s;
  }

  if (bdb_options_.enable_garbage_collection) {
    assert(compaction_job_info);
    ProcessCompactionJobInfo(*compaction_job_info);
  }

  return s;
}

void BlobDBImpl::GetCompactionContext(BlobCompactionContext* context) {
  ReadLock l(&mutex_);

  context->next_file_number = next_file_number_.load();
  context->current_blob_files.clear();
  for (auto& p : blob_files_) {
    context->current_blob_files.insert(p.first);
  }
  context->fifo_eviction_seq = fifo_eviction_seq_;
  context->evict_expiration_up_to = evict_expiration_up_to_;
}

void BlobDBImpl::UpdateLiveSSTSize() {
  uint64_t live_sst_size = 0;
  bool ok = GetIntProperty(DB::Properties::kLiveSstFilesSize, &live_sst_size);
  if (ok) {
    live_sst_size_.store(live_sst_size);
    ROCKS_LOG_INFO(db_options_.info_log,
                   "Updated total SST file size: %" PRIu64 " bytes.",
                   live_sst_size);
  } else {
    ROCKS_LOG_ERROR(
        db_options_.info_log,
        "Failed to update total SST file size after flush or compaction.");
  }
  {
    // Trigger FIFO eviction if needed.
    MutexLock l(&write_mutex_);
    Status s = CheckSizeAndEvictBlobFiles(0, true /*force*/);
    if (s.IsNoSpace()) {
      ROCKS_LOG_WARN(db_options_.info_log,
                     "DB grow out-of-space after SST size updated. Current live"
                     " SST size: %" PRIu64
                     " , current blob files size: %" PRIu64 ".",
                     live_sst_size_.load(), total_blob_size_.load());
    }
  }
}

Status BlobDBImpl::CheckSizeAndEvictBlobFiles(uint64_t blob_size,
                                              bool force_evict) {
  write_mutex_.AssertHeld();

  uint64_t live_sst_size = live_sst_size_.load();
  if (bdb_options_.max_db_size == 0 ||
      live_sst_size + total_blob_size_.load() + blob_size <=
          bdb_options_.max_db_size) {
    return Status::OK();
  }

  if (bdb_options_.is_fifo == false ||
      (!force_evict && live_sst_size + blob_size > bdb_options_.max_db_size)) {
    // FIFO eviction is disabled, or no space to insert new blob even we evict
    // all blob files.
    return Status::NoSpace(
        "Write failed, as writing it would exceed max_db_size limit.");
  }

  std::vector<std::shared_ptr<BlobFile>> candidate_files;
  CopyBlobFiles(&candidate_files);
  std::sort(candidate_files.begin(), candidate_files.end(),
            BlobFileComparator());
  fifo_eviction_seq_ = GetLatestSequenceNumber();

  WriteLock l(&mutex_);

  while (!candidate_files.empty() &&
         live_sst_size + total_blob_size_.load() + blob_size >
             bdb_options_.max_db_size) {
    std::shared_ptr<BlobFile> blob_file = candidate_files.back();
    candidate_files.pop_back();
    WriteLock file_lock(&blob_file->mutex_);
    if (blob_file->Obsolete()) {
      // File already obsoleted by someone else.
      assert(blob_file->Immutable());
      continue;
    }
    // FIFO eviction can evict open blob files.
    if (!blob_file->Immutable()) {
      Status s = CloseBlobFile(blob_file);
      if (!s.ok()) {
        return s;
      }
    }
    assert(blob_file->Immutable());
    auto expiration_range = blob_file->GetExpirationRange();
    ROCKS_LOG_INFO(db_options_.info_log,
                   "Evict oldest blob file since DB out of space. Current "
                   "live SST file size: %" PRIu64 ", total blob size: %" PRIu64
                   ", max db size: %" PRIu64 ", evicted blob file #%" PRIu64
                   ".",
                   live_sst_size, total_blob_size_.load(),
                   bdb_options_.max_db_size, blob_file->BlobFileNumber());
    ObsoleteBlobFile(blob_file, fifo_eviction_seq_, true /*update_size*/);
    evict_expiration_up_to_ = expiration_range.first;
    RecordTick(statistics_, BLOB_DB_FIFO_NUM_FILES_EVICTED);
    RecordTick(statistics_, BLOB_DB_FIFO_NUM_KEYS_EVICTED,
               blob_file->BlobCount());
    RecordTick(statistics_, BLOB_DB_FIFO_BYTES_EVICTED,
               blob_file->GetFileSize());
    TEST_SYNC_POINT("BlobDBImpl::EvictOldestBlobFile:Evicted");
  }
  if (live_sst_size + total_blob_size_.load() + blob_size >
      bdb_options_.max_db_size) {
    return Status::NoSpace(
        "Write failed, as writing it would exceed max_db_size limit.");
  }
  return Status::OK();
}

Status BlobDBImpl::AppendBlob(const std::shared_ptr<BlobFile>& bfile,
                              const std::string& headerbuf, const Slice& key,
                              const Slice& value, uint64_t expiration,
                              std::string* index_entry) {
  Status s;
  uint64_t blob_offset = 0;
  uint64_t key_offset = 0;
  {
    WriteLock lockbfile_w(&bfile->mutex_);
    std::shared_ptr<Writer> writer;
    s = CheckOrCreateWriterLocked(bfile, &writer);
    if (!s.ok()) {
      return s;
    }

    // write the blob to the blob log.
    s = writer->EmitPhysicalRecord(headerbuf, key, value, &key_offset,
                                   &blob_offset);
  }

  if (!s.ok()) {
    ROCKS_LOG_ERROR(db_options_.info_log,
                    "Invalid status in AppendBlob: %s status: '%s'",
                    bfile->PathName().c_str(), s.ToString().c_str());
    return s;
  }

  // increment blob count
  bfile->blob_count_++;

  uint64_t size_put = headerbuf.size() + key.size() + value.size();
  bfile->file_size_ += size_put;
  total_blob_size_ += size_put;

  if (expiration == kNoExpiration) {
    BlobIndex::EncodeBlob(index_entry, bfile->BlobFileNumber(), blob_offset,
                          value.size(), bdb_options_.compression);
  } else {
    BlobIndex::EncodeBlobTTL(index_entry, expiration, bfile->BlobFileNumber(),
                             blob_offset, value.size(),
                             bdb_options_.compression);
  }

  return s;
}

std::vector<Status> BlobDBImpl::MultiGet(
    const ReadOptions& read_options,
    const std::vector<Slice>& keys, std::vector<std::string>* values) {
  StopWatch multiget_sw(env_, statistics_, BLOB_DB_MULTIGET_MICROS);
  RecordTick(statistics_, BLOB_DB_NUM_MULTIGET);
  // Get a snapshot to avoid blob file get deleted between we
  // fetch and index entry and reading from the file.
  ReadOptions ro(read_options);
  bool snapshot_created = SetSnapshotIfNeeded(&ro);

  std::vector<Status> statuses;
  statuses.reserve(keys.size());
  values->clear();
  values->reserve(keys.size());
  PinnableSlice value;
  for (size_t i = 0; i < keys.size(); i++) {
    statuses.push_back(Get(ro, DefaultColumnFamily(), keys[i], &value));
    values->push_back(value.ToString());
    value.Reset();
  }
  if (snapshot_created) {
    db_->ReleaseSnapshot(ro.snapshot);
  }
  return statuses;
}

bool BlobDBImpl::SetSnapshotIfNeeded(ReadOptions* read_options) {
  assert(read_options != nullptr);
  if (read_options->snapshot != nullptr) {
    return false;
  }
  read_options->snapshot = db_->GetSnapshot();
  return true;
}

Status BlobDBImpl::GetBlobValue(const Slice& key, const Slice& index_entry,
                                PinnableSlice* value, uint64_t* expiration) {
  assert(value);

  BlobIndex blob_index;
  Status s = blob_index.DecodeFrom(index_entry);
  if (!s.ok()) {
    return s;
  }

  if (blob_index.HasTTL() && blob_index.expiration() <= EpochNow()) {
    return Status::NotFound("Key expired");
  }

  if (expiration != nullptr) {
    if (blob_index.HasTTL()) {
      *expiration = blob_index.expiration();
    } else {
      *expiration = kNoExpiration;
    }
  }

  if (blob_index.IsInlined()) {
    // TODO(yiwu): If index_entry is a PinnableSlice, we can also pin the same
    // memory buffer to avoid extra copy.
    value->PinSelf(blob_index.value());
    return Status::OK();
  }

  CompressionType compression_type = kNoCompression;
  s = GetRawBlobFromFile(key, blob_index.file_number(), blob_index.offset(),
                         blob_index.size(), value, &compression_type);
  if (!s.ok()) {
    return s;
  }

  if (compression_type != kNoCompression) {
    BlockContents contents;
    auto cfh = static_cast<ColumnFamilyHandleImpl*>(DefaultColumnFamily());

    {
      StopWatch decompression_sw(env_, statistics_,
                                 BLOB_DB_DECOMPRESSION_MICROS);
      UncompressionContext context(compression_type);
      UncompressionInfo info(context, UncompressionDict::GetEmptyDict(),
                             compression_type);
      s = UncompressBlockContentsForCompressionType(
          info, value->data(), value->size(), &contents,
          kBlockBasedTableVersionFormat, *(cfh->cfd()->ioptions()));
    }

    if (!s.ok()) {
      if (debug_level_ >= 2) {
        ROCKS_LOG_ERROR(
            db_options_.info_log,
            "Uncompression error during blob read from file: %" PRIu64
            " blob_offset: %" PRIu64 " blob_size: %" PRIu64
            " key: %s status: '%s'",
            blob_index.file_number(), blob_index.offset(), blob_index.size(),
            key.ToString(/* output_hex */ true).c_str(), s.ToString().c_str());
      }

      return Status::Corruption("Unable to uncompress blob.");
    }

    value->PinSelf(contents.data);
  }

  return Status::OK();
}

Status BlobDBImpl::GetRawBlobFromFile(const Slice& key, uint64_t file_number,
                                      uint64_t offset, uint64_t size,
                                      PinnableSlice* value,
                                      CompressionType* compression_type) {
  assert(value);
  assert(compression_type);
  assert(*compression_type == kNoCompression);

  if (!size) {
    value->PinSelf("");
    return Status::OK();
  }

  // offset has to have certain min, as we will read CRC
  // later from the Blob Header, which needs to be also a
  // valid offset.
  if (offset <
      (BlobLogHeader::kSize + BlobLogRecord::kHeaderSize + key.size())) {
    if (debug_level_ >= 2) {
      ROCKS_LOG_ERROR(db_options_.info_log,
                      "Invalid blob index file_number: %" PRIu64
                      " blob_offset: %" PRIu64 " blob_size: %" PRIu64
                      " key: %s",
                      file_number, offset, size,
                      key.ToString(/* output_hex */ true).c_str());
    }

    return Status::NotFound("Invalid blob offset");
  }

  std::shared_ptr<BlobFile> blob_file;

  {
    ReadLock rl(&mutex_);
    auto it = blob_files_.find(file_number);

    // file was deleted
    if (it == blob_files_.end()) {
      return Status::NotFound("Blob Not Found as blob file missing");
    }

    blob_file = it->second;
  }

  *compression_type = blob_file->GetCompressionType();

  // takes locks when called
  std::shared_ptr<RandomAccessFileReader> reader;
  Status s = GetBlobFileReader(blob_file, &reader);
  if (!s.ok()) {
    return s;
  }

  assert(offset >= key.size() + sizeof(uint32_t));
  const uint64_t record_offset = offset - key.size() - sizeof(uint32_t);
  const uint64_t record_size = sizeof(uint32_t) + key.size() + size;

  // Allocate the buffer. This is safe in C++11
  std::string buffer_str(static_cast<size_t>(record_size), static_cast<char>(0));
  char* buffer = &buffer_str[0];

  // A partial blob record contain checksum, key and value.
  Slice blob_record;

  {
    StopWatch read_sw(env_, statistics_, BLOB_DB_BLOB_FILE_READ_MICROS);
    s = reader->Read(record_offset, static_cast<size_t>(record_size), &blob_record, buffer);
    RecordTick(statistics_, BLOB_DB_BLOB_FILE_BYTES_READ, blob_record.size());
  }

  if (!s.ok()) {
    ROCKS_LOG_DEBUG(
        db_options_.info_log,
        "Failed to read blob from blob file %" PRIu64 ", blob_offset: %" PRIu64
        ", blob_size: %" PRIu64 ", key_size: %" ROCKSDB_PRIszt ", status: '%s'",
        file_number, offset, size, key.size(), s.ToString().c_str());
    return s;
  }

  if (blob_record.size() != record_size) {
    ROCKS_LOG_DEBUG(
        db_options_.info_log,
        "Failed to read blob from blob file %" PRIu64 ", blob_offset: %" PRIu64
        ", blob_size: %" PRIu64 ", key_size: %" ROCKSDB_PRIszt
        ", read %" ROCKSDB_PRIszt " bytes, expected %" PRIu64 " bytes",
        file_number, offset, size, key.size(), blob_record.size(), record_size);

    return Status::Corruption("Failed to retrieve blob from blob index.");
  }

  Slice crc_slice(blob_record.data(), sizeof(uint32_t));
  Slice blob_value(blob_record.data() + sizeof(uint32_t) + key.size(),
                   static_cast<size_t>(size));

  uint32_t crc_exp = 0;
  if (!GetFixed32(&crc_slice, &crc_exp)) {
    ROCKS_LOG_DEBUG(
        db_options_.info_log,
        "Unable to decode CRC from blob file %" PRIu64 ", blob_offset: %" PRIu64
        ", blob_size: %" PRIu64 ", key size: %" ROCKSDB_PRIszt ", status: '%s'",
        file_number, offset, size, key.size(), s.ToString().c_str());
    return Status::Corruption("Unable to decode checksum.");
  }

  uint32_t crc = crc32c::Value(blob_record.data() + sizeof(uint32_t),
                               blob_record.size() - sizeof(uint32_t));
  crc = crc32c::Mask(crc);  // Adjust for storage
  if (crc != crc_exp) {
    if (debug_level_ >= 2) {
      ROCKS_LOG_ERROR(
          db_options_.info_log,
          "Blob crc mismatch file: %" PRIu64 " blob_offset: %" PRIu64
          " blob_size: %" PRIu64 " key: %s status: '%s'",
          file_number, offset, size,
          key.ToString(/* output_hex */ true).c_str(), s.ToString().c_str());
    }

    return Status::Corruption("Corruption. Blob CRC mismatch");
  }

  value->PinSelf(blob_value);

  return Status::OK();
}

Status BlobDBImpl::Get(const ReadOptions& read_options,
                       ColumnFamilyHandle* column_family, const Slice& key,
                       PinnableSlice* value) {
  return Get(read_options, column_family, key, value, nullptr /*expiration*/);
}

Status BlobDBImpl::Get(const ReadOptions& read_options,
                       ColumnFamilyHandle* column_family, const Slice& key,
                       PinnableSlice* value, uint64_t* expiration) {
  StopWatch get_sw(env_, statistics_, BLOB_DB_GET_MICROS);
  RecordTick(statistics_, BLOB_DB_NUM_GET);
  return GetImpl(read_options, column_family, key, value, expiration);
}

Status BlobDBImpl::GetImpl(const ReadOptions& read_options,
                           ColumnFamilyHandle* column_family, const Slice& key,
                           PinnableSlice* value, uint64_t* expiration) {
  if (column_family != DefaultColumnFamily()) {
    return Status::NotSupported(
        "Blob DB doesn't support non-default column family.");
  }
  // Get a snapshot to avoid blob file get deleted between we
  // fetch and index entry and reading from the file.
  // TODO(yiwu): For Get() retry if file not found would be a simpler strategy.
  ReadOptions ro(read_options);
  bool snapshot_created = SetSnapshotIfNeeded(&ro);

  PinnableSlice index_entry;
  Status s;
  bool is_blob_index = false;
  DBImpl::GetImplOptions get_impl_options;
  get_impl_options.column_family = column_family;
  get_impl_options.value = &index_entry;
  get_impl_options.is_blob_index = &is_blob_index;
  s = db_impl_->GetImpl(ro, key, get_impl_options);
  TEST_SYNC_POINT("BlobDBImpl::Get:AfterIndexEntryGet:1");
  TEST_SYNC_POINT("BlobDBImpl::Get:AfterIndexEntryGet:2");
  if (expiration != nullptr) {
    *expiration = kNoExpiration;
  }
  RecordTick(statistics_, BLOB_DB_NUM_KEYS_READ);
  if (s.ok()) {
    if (is_blob_index) {
      s = GetBlobValue(key, index_entry, value, expiration);
    } else {
      // The index entry is the value itself in this case.
      value->PinSelf(index_entry);
    }
    RecordTick(statistics_, BLOB_DB_BYTES_READ, value->size());
  }
  if (snapshot_created) {
    db_->ReleaseSnapshot(ro.snapshot);
  }
  return s;
}

std::pair<bool, int64_t> BlobDBImpl::SanityCheck(bool aborted) {
  if (aborted) {
    return std::make_pair(false, -1);
  }

  ReadLock rl(&mutex_);

  ROCKS_LOG_INFO(db_options_.info_log, "Starting Sanity Check");
  ROCKS_LOG_INFO(db_options_.info_log, "Number of files %" ROCKSDB_PRIszt,
                 blob_files_.size());
  ROCKS_LOG_INFO(db_options_.info_log, "Number of open files %" ROCKSDB_PRIszt,
                 open_ttl_files_.size());

  for (const auto& blob_file : open_ttl_files_) {
    (void)blob_file;
    assert(!blob_file->Immutable());
  }

  for (const auto& pair : live_imm_non_ttl_blob_files_) {
    const auto& blob_file = pair.second;
    (void)blob_file;
    assert(!blob_file->HasTTL());
    assert(blob_file->Immutable());
  }

  uint64_t now = EpochNow();

  for (auto blob_file_pair : blob_files_) {
    auto blob_file = blob_file_pair.second;
    char buf[1000];
    int pos = snprintf(buf, sizeof(buf),
                       "Blob file %" PRIu64 ", size %" PRIu64
                       ", blob count %" PRIu64 ", immutable %d",
                       blob_file->BlobFileNumber(), blob_file->GetFileSize(),
                       blob_file->BlobCount(), blob_file->Immutable());
    if (blob_file->HasTTL()) {
      ExpirationRange expiration_range;

      {
        ReadLock file_lock(&blob_file->mutex_);
        expiration_range = blob_file->GetExpirationRange();
      }

      pos += snprintf(buf + pos, sizeof(buf) - pos,
                      ", expiration range (%" PRIu64 ", %" PRIu64 ")",
                      expiration_range.first, expiration_range.second);
      if (!blob_file->Obsolete()) {
        pos += snprintf(buf + pos, sizeof(buf) - pos,
                        ", expire in %" PRIu64 " seconds",
                        expiration_range.second - now);
      }
    }
    if (blob_file->Obsolete()) {
      pos += snprintf(buf + pos, sizeof(buf) - pos, ", obsolete at %" PRIu64,
                      blob_file->GetObsoleteSequence());
    }
    snprintf(buf + pos, sizeof(buf) - pos, ".");
    ROCKS_LOG_INFO(db_options_.info_log, "%s", buf);
  }

  // reschedule
  return std::make_pair(true, -1);
}

Status BlobDBImpl::CloseBlobFile(std::shared_ptr<BlobFile> bfile) {
  assert(bfile);
  assert(!bfile->Immutable());
  assert(!bfile->Obsolete());
  write_mutex_.AssertHeld();

  ROCKS_LOG_INFO(db_options_.info_log,
                 "Closing blob file %" PRIu64 ". Path: %s",
                 bfile->BlobFileNumber(), bfile->PathName().c_str());

  const SequenceNumber sequence = GetLatestSequenceNumber();

  const Status s = bfile->WriteFooterAndCloseLocked(sequence);

  if (s.ok()) {
    total_blob_size_ += BlobLogFooter::kSize;
  } else {
    bfile->MarkImmutable(sequence);

    ROCKS_LOG_ERROR(db_options_.info_log,
                    "Failed to close blob file %" PRIu64 "with error: %s",
                    bfile->BlobFileNumber(), s.ToString().c_str());
  }

  if (bfile->HasTTL()) {
    size_t erased __attribute__((__unused__));
    erased = open_ttl_files_.erase(bfile);
  } else {
    if (bfile == open_non_ttl_file_) {
      open_non_ttl_file_ = nullptr;
    }

    const uint64_t blob_file_number = bfile->BlobFileNumber();
    auto it = live_imm_non_ttl_blob_files_.lower_bound(blob_file_number);
    assert(it == live_imm_non_ttl_blob_files_.end() ||
           it->first != blob_file_number);
    live_imm_non_ttl_blob_files_.insert(
        it, std::map<uint64_t, std::shared_ptr<BlobFile>>::value_type(
                blob_file_number, bfile));
  }

  return s;
}

Status BlobDBImpl::CloseBlobFileIfNeeded(std::shared_ptr<BlobFile>& bfile) {
  write_mutex_.AssertHeld();

  // atomic read
  if (bfile->GetFileSize() < bdb_options_.blob_file_size) {
    return Status::OK();
  }

  WriteLock lock(&mutex_);
  WriteLock file_lock(&bfile->mutex_);

  assert(!bfile->Obsolete() || bfile->Immutable());
  if (bfile->Immutable()) {
    return Status::OK();
  }

  return CloseBlobFile(bfile);
}

void BlobDBImpl::ObsoleteBlobFile(std::shared_ptr<BlobFile> blob_file,
                                  SequenceNumber obsolete_seq,
                                  bool update_size) {
  assert(blob_file->Immutable());
  assert(!blob_file->Obsolete());

  // Should hold write lock of mutex_ or during DB open.
  blob_file->MarkObsolete(obsolete_seq);
  obsolete_files_.push_back(blob_file);
  assert(total_blob_size_.load() >= blob_file->GetFileSize());
  if (update_size) {
    total_blob_size_ -= blob_file->GetFileSize();
  }
}

bool BlobDBImpl::VisibleToActiveSnapshot(
    const std::shared_ptr<BlobFile>& bfile) {
  assert(bfile->Obsolete());

  // We check whether the oldest snapshot is no less than the last sequence
  // by the time the blob file become obsolete. If so, the blob file is not
  // visible to all existing snapshots.
  //
  // If we keep track of the earliest sequence of the keys in the blob file,
  // we could instead check if there's a snapshot falls in range
  // [earliest_sequence, obsolete_sequence). But doing so will make the
  // implementation more complicated.
  SequenceNumber obsolete_sequence = bfile->GetObsoleteSequence();
  SequenceNumber oldest_snapshot = kMaxSequenceNumber;
  {
    // Need to lock DBImpl mutex before access snapshot list.
    InstrumentedMutexLock l(db_impl_->mutex());
    auto& snapshots = db_impl_->snapshots();
    if (!snapshots.empty()) {
      oldest_snapshot = snapshots.oldest()->GetSequenceNumber();
    }
  }
  bool visible = oldest_snapshot < obsolete_sequence;
  if (visible) {
    ROCKS_LOG_INFO(db_options_.info_log,
                   "Obsolete blob file %" PRIu64 " (obsolete at %" PRIu64
                   ") visible to oldest snapshot %" PRIu64 ".",
                   bfile->BlobFileNumber(), obsolete_sequence, oldest_snapshot);
  }
  return visible;
}

std::pair<bool, int64_t> BlobDBImpl::EvictExpiredFiles(bool aborted) {
  if (aborted) {
    return std::make_pair(false, -1);
  }

  TEST_SYNC_POINT("BlobDBImpl::EvictExpiredFiles:0");
  TEST_SYNC_POINT("BlobDBImpl::EvictExpiredFiles:1");

  std::vector<std::shared_ptr<BlobFile>> process_files;
  uint64_t now = EpochNow();
  {
    ReadLock rl(&mutex_);
    for (auto p : blob_files_) {
      auto& blob_file = p.second;
      ReadLock file_lock(&blob_file->mutex_);
      if (blob_file->HasTTL() && !blob_file->Obsolete() &&
          blob_file->GetExpirationRange().second <= now) {
        process_files.push_back(blob_file);
      }
    }
  }

  TEST_SYNC_POINT("BlobDBImpl::EvictExpiredFiles:2");
  TEST_SYNC_POINT("BlobDBImpl::EvictExpiredFiles:3");
  TEST_SYNC_POINT_CALLBACK("BlobDBImpl::EvictExpiredFiles:cb", nullptr);

  SequenceNumber seq = GetLatestSequenceNumber();
  {
    MutexLock l(&write_mutex_);
    WriteLock lock(&mutex_);
    for (auto& blob_file : process_files) {
      WriteLock file_lock(&blob_file->mutex_);

      // Need to double check if the file is obsolete.
      if (blob_file->Obsolete()) {
        assert(blob_file->Immutable());
        continue;
      }

      if (!blob_file->Immutable()) {
        CloseBlobFile(blob_file);
      }

      assert(blob_file->Immutable());

      ObsoleteBlobFile(blob_file, seq, true /*update_size*/);
    }
  }

  return std::make_pair(true, -1);
}

Status BlobDBImpl::SyncBlobFiles() {
  MutexLock l(&write_mutex_);

  std::vector<std::shared_ptr<BlobFile>> process_files;
  {
    ReadLock rl(&mutex_);
    for (auto fitr : open_ttl_files_) {
      process_files.push_back(fitr);
    }
    if (open_non_ttl_file_ != nullptr) {
      process_files.push_back(open_non_ttl_file_);
    }
  }

  Status s;
  for (auto& blob_file : process_files) {
    s = blob_file->Fsync();
    if (!s.ok()) {
      ROCKS_LOG_ERROR(db_options_.info_log,
                      "Failed to sync blob file %" PRIu64 ", status: %s",
                      blob_file->BlobFileNumber(), s.ToString().c_str());
      return s;
    }
  }

  s = dir_ent_->Fsync();
  if (!s.ok()) {
    ROCKS_LOG_ERROR(db_options_.info_log,
                    "Failed to sync blob directory, status: %s",
                    s.ToString().c_str());
  }
  return s;
}

std::pair<bool, int64_t> BlobDBImpl::ReclaimOpenFiles(bool aborted) {
  if (aborted) return std::make_pair(false, -1);

  if (open_file_count_.load() < kOpenFilesTrigger) {
    return std::make_pair(true, -1);
  }

  // in the future, we should sort by last_access_
  // instead of closing every file
  ReadLock rl(&mutex_);
  for (auto const& ent : blob_files_) {
    auto bfile = ent.second;
    if (bfile->last_access_.load() == -1) continue;

    WriteLock lockbfile_w(&bfile->mutex_);
    CloseRandomAccessLocked(bfile);
  }

  return std::make_pair(true, -1);
}

// Write callback for garbage collection to check if key has been updated
// since last read. Similar to how OptimisticTransaction works. See inline
// comment in GCFileAndUpdateLSM().
class BlobDBImpl::GarbageCollectionWriteCallback : public WriteCallback {
 public:
  GarbageCollectionWriteCallback(ColumnFamilyData* cfd, const Slice& key,
                                 SequenceNumber upper_bound)
      : cfd_(cfd), key_(key), upper_bound_(upper_bound) {}

  Status Callback(DB* db) override {
    auto* db_impl = static_cast_with_check<DBImpl, DB>(db);
    auto* sv = db_impl->GetAndRefSuperVersion(cfd_);
    SequenceNumber latest_seq = 0;
    bool found_record_for_key = false;
    bool is_blob_index = false;
    Status s = db_impl->GetLatestSequenceForKey(
        sv, key_, false /*cache_only*/, 0 /*lower_bound_seq*/, &latest_seq,
        &found_record_for_key, &is_blob_index);
    db_impl->ReturnAndCleanupSuperVersion(cfd_, sv);
    if (!s.ok() && !s.IsNotFound()) {
      // Error.
      assert(!s.IsBusy());
      return s;
    }
    if (s.IsNotFound()) {
      assert(!found_record_for_key);
      return Status::Busy("Key deleted");
    }
    assert(found_record_for_key);
    assert(is_blob_index);
    if (latest_seq > upper_bound_) {
      return Status::Busy("Key overwritten");
    }
    return s;
  }

  bool AllowWriteBatching() override { return false; }

 private:
  ColumnFamilyData* cfd_;
  // Key to check
  Slice key_;
  // Upper bound of sequence number to proceed.
  SequenceNumber upper_bound_;
};

// iterate over the blobs sequentially and check if the blob sequence number
// is the latest. If it is the latest, preserve it, otherwise delete it
// if it is TTL based, and the TTL has expired, then
// we can blow the entity if the key is still the latest or the Key is not
// found
// WHAT HAPPENS IF THE KEY HAS BEEN OVERRIDEN. Then we can drop the blob
// without doing anything if the earliest snapshot is not
// referring to that sequence number, i.e. it is later than the sequence number
// of the new key
//
// if it is not TTL based, then we can blow the key if the key has been
// DELETED in the LSM
Status BlobDBImpl::GCFileAndUpdateLSM(const std::shared_ptr<BlobFile>& bfptr,
                                      GCStats* gc_stats) {
  StopWatch gc_sw(env_, statistics_, BLOB_DB_GC_MICROS);
  uint64_t now = EpochNow();

  std::shared_ptr<Reader> reader =
      bfptr->OpenRandomAccessReader(env_, db_options_, env_options_);
  if (!reader) {
    ROCKS_LOG_ERROR(db_options_.info_log,
                    "File sequential reader could not be opened for %s",
                    bfptr->PathName().c_str());
    return Status::IOError("failed to create sequential reader");
  }

  BlobLogHeader header;
  Status s = reader->ReadHeader(&header);
  if (!s.ok()) {
    ROCKS_LOG_ERROR(db_options_.info_log,
                    "Failure to read header for blob-file %s",
                    bfptr->PathName().c_str());
    return s;
  }

  auto cfh = db_impl_->DefaultColumnFamily();
  auto* cfd = reinterpret_cast<ColumnFamilyHandleImpl*>(cfh)->cfd();
  auto column_family_id = cfd->GetID();
  bool has_ttl = header.has_ttl;

  // this reads the key but skips the blob
  Reader::ReadLevel shallow = Reader::kReadHeaderKey;

  ExpirationRange expiration_range;

  {
    ReadLock file_lock(&bfptr->mutex_);
    expiration_range = bfptr->GetExpirationRange();
  }

  bool file_expired = has_ttl && now >= expiration_range.second;

  if (!file_expired) {
    // read the blob because you have to write it back to new file
    shallow = Reader::kReadHeaderKeyBlob;
  }

  BlobLogRecord record;
  std::shared_ptr<BlobFile> newfile;
  std::shared_ptr<Writer> new_writer;
  uint64_t blob_offset = 0;

  while (true) {
    assert(s.ok());

    // Read the next blob record.
    Status read_record_status =
        reader->ReadRecord(&record, shallow, &blob_offset);
    // Exit if we reach the end of blob file.
    // TODO(yiwu): properly handle ReadRecord error.
    if (!read_record_status.ok()) {
      break;
    }
    gc_stats->blob_count++;

    // Similar to OptimisticTransaction, we obtain latest_seq from
    // base DB, which is guaranteed to be no smaller than the sequence of
    // current key. We use a WriteCallback on write to check the key sequence
    // on write. If the key sequence is larger than latest_seq, we know
    // a new versions is inserted and the old blob can be disgard.
    //
    // We cannot use OptimisticTransaction because we need to pass
    // is_blob_index flag to GetImpl.
    SequenceNumber latest_seq = GetLatestSequenceNumber();
    bool is_blob_index = false;
    PinnableSlice index_entry;
    DBImpl::GetImplOptions get_impl_options;
    get_impl_options.column_family = cfh;
    get_impl_options.value = &index_entry;
    get_impl_options.is_blob_index = &is_blob_index;
    Status get_status =
        db_impl_->GetImpl(ReadOptions(), record.key, get_impl_options);
    TEST_SYNC_POINT("BlobDBImpl::GCFileAndUpdateLSM:AfterGetFromBaseDB");
    if (!get_status.ok() && !get_status.IsNotFound()) {
      // error
      s = get_status;
      ROCKS_LOG_ERROR(db_options_.info_log,
                      "Error while getting index entry: %s",
                      s.ToString().c_str());
      break;
    }
    if (get_status.IsNotFound() || !is_blob_index) {
      // Either the key is deleted or updated with a newer version whish is
      // inlined in LSM.
      gc_stats->num_keys_overwritten++;
      gc_stats->bytes_overwritten += record.record_size();
      continue;
    }

    BlobIndex blob_index;
    s = blob_index.DecodeFrom(index_entry);
    if (!s.ok()) {
      ROCKS_LOG_ERROR(db_options_.info_log,
                      "Error while decoding index entry: %s",
                      s.ToString().c_str());
      break;
    }
    if (blob_index.IsInlined() ||
        blob_index.file_number() != bfptr->BlobFileNumber() ||
        blob_index.offset() != blob_offset) {
      // Key has been overwritten. Drop the blob record.
      gc_stats->num_keys_overwritten++;
      gc_stats->bytes_overwritten += record.record_size();
      continue;
    }

    GarbageCollectionWriteCallback callback(cfd, record.key, latest_seq);

    // If key has expired, remove it from base DB.
    // TODO(yiwu): Blob indexes will be remove by BlobIndexCompactionFilter.
    // We can just drop the blob record.
    if (file_expired || (has_ttl && now >= record.expiration)) {
      gc_stats->num_keys_expired++;
      gc_stats->bytes_expired += record.record_size();
      TEST_SYNC_POINT("BlobDBImpl::GCFileAndUpdateLSM:BeforeDelete");
      WriteBatch delete_batch;
      Status delete_status = delete_batch.Delete(record.key);
      if (delete_status.ok()) {
        delete_status = db_impl_->WriteWithCallback(WriteOptions(),
                                                    &delete_batch, &callback);
      }
      if (!delete_status.ok() && !delete_status.IsBusy()) {
        // We hit an error.
        s = delete_status;
        ROCKS_LOG_ERROR(db_options_.info_log,
                        "Error while deleting expired key: %s",
                        s.ToString().c_str());
        break;
      }
      // Continue to next blob record or retry.
      continue;
    }

    // Relocate the blob record to new file.
    if (!newfile) {
      // new file
      std::string reason("GC of ");
      reason += bfptr->PathName();
      newfile = NewBlobFile(bfptr->HasTTL(), bfptr->expiration_range_, reason);

      s = CheckOrCreateWriterLocked(newfile, &new_writer);
      if (!s.ok()) {
        ROCKS_LOG_ERROR(db_options_.info_log,
                        "Failed to open file %s for writer, error: %s",
                        newfile->PathName().c_str(), s.ToString().c_str());
        break;
      }
      newfile->file_size_ = BlobLogHeader::kSize;

      s = new_writer->WriteHeader(newfile->header_);
      if (!s.ok()) {
        ROCKS_LOG_ERROR(db_options_.info_log,
                        "File: %s - header writing failed",
                        newfile->PathName().c_str());
        break;
      }

      // We don't add the file to open_ttl_files_ or open_non_ttl_files_, to
      // avoid user writes writing to the file, and avoid
      // EvictExpiredFiles close the file by mistake.
      WriteLock wl(&mutex_);
      blob_files_.insert(std::make_pair(newfile->BlobFileNumber(), newfile));
    }

    std::string new_index_entry;
    uint64_t new_blob_offset = 0;
    uint64_t new_key_offset = 0;
    // write the blob to the blob log.
    s = new_writer->AddRecord(record.key, record.value, record.expiration,
                              &new_key_offset, &new_blob_offset);

    BlobIndex::EncodeBlob(&new_index_entry, newfile->BlobFileNumber(),
                          new_blob_offset, record.value.size(),
                          bdb_options_.compression);

    newfile->blob_count_++;
    newfile->file_size_ +=
        BlobLogRecord::kHeaderSize + record.key.size() + record.value.size();

    TEST_SYNC_POINT("BlobDBImpl::GCFileAndUpdateLSM:BeforeRelocate");
    WriteBatch rewrite_batch;
    Status rewrite_status = WriteBatchInternal::PutBlobIndex(
        &rewrite_batch, column_family_id, record.key, new_index_entry);
    if (rewrite_status.ok()) {
      rewrite_status = db_impl_->WriteWithCallback(WriteOptions(),
                                                   &rewrite_batch, &callback);
    }
    if (rewrite_status.ok()) {
      gc_stats->num_keys_relocated++;
      gc_stats->bytes_relocated += record.record_size();
    } else if (rewrite_status.IsBusy()) {
      // The key is overwritten in the meanwhile. Drop the blob record.
      gc_stats->num_keys_overwritten++;
      gc_stats->bytes_overwritten += record.record_size();
    } else {
      // We hit an error.
      s = rewrite_status;
      ROCKS_LOG_ERROR(db_options_.info_log, "Error while relocating key: %s",
                      s.ToString().c_str());
      break;
    }
  }  // end of ReadRecord loop

  {
    WriteLock wl(&mutex_);
    ObsoleteBlobFile(bfptr, GetLatestSequenceNumber(), true /*update_size*/);
  }

  ROCKS_LOG_INFO(
      db_options_.info_log,
      "%s blob file %" PRIu64 ". Total blob records: %" PRIu64
      ", expired: %" PRIu64 " keys/%" PRIu64
      " bytes, updated or deleted by user: %" PRIu64 " keys/%" PRIu64
      " bytes, rewrite to new file: %" PRIu64 " keys/%" PRIu64 " bytes.",
      s.ok() ? "Successfully garbage collected" : "Failed to garbage collect",
      bfptr->BlobFileNumber(), gc_stats->blob_count, gc_stats->num_keys_expired,
      gc_stats->bytes_expired, gc_stats->num_keys_overwritten,
      gc_stats->bytes_overwritten, gc_stats->num_keys_relocated,
      gc_stats->bytes_relocated);
  RecordTick(statistics_, BLOB_DB_GC_NUM_FILES);
  RecordTick(statistics_, BLOB_DB_GC_NUM_KEYS_OVERWRITTEN,
             gc_stats->num_keys_overwritten);
  RecordTick(statistics_, BLOB_DB_GC_NUM_KEYS_EXPIRED,
             gc_stats->num_keys_expired);
  RecordTick(statistics_, BLOB_DB_GC_BYTES_OVERWRITTEN,
             gc_stats->bytes_overwritten);
  RecordTick(statistics_, BLOB_DB_GC_BYTES_EXPIRED, gc_stats->bytes_expired);
  if (newfile != nullptr) {
    {
      MutexLock l(&write_mutex_);
      WriteLock lock(&mutex_);
      WriteLock file_lock(&newfile->mutex_);
      CloseBlobFile(newfile);
    }
    total_blob_size_ += newfile->file_size_;
    ROCKS_LOG_INFO(db_options_.info_log, "New blob file %" PRIu64 ".",
                   newfile->BlobFileNumber());
    RecordTick(statistics_, BLOB_DB_GC_NUM_NEW_FILES);
    RecordTick(statistics_, BLOB_DB_GC_NUM_KEYS_RELOCATED,
               gc_stats->num_keys_relocated);
    RecordTick(statistics_, BLOB_DB_GC_BYTES_RELOCATED,
               gc_stats->bytes_relocated);
  }
  if (!s.ok()) {
    RecordTick(statistics_, BLOB_DB_GC_FAILURES);
  }
  return s;
}

std::pair<bool, int64_t> BlobDBImpl::DeleteObsoleteFiles(bool aborted) {
  if (aborted) {
    return std::make_pair(false, -1);
  }

  MutexLock delete_file_lock(&delete_file_mutex_);
  if (disable_file_deletions_ > 0) {
    return std::make_pair(true, -1);
  }

  std::list<std::shared_ptr<BlobFile>> tobsolete;
  {
    WriteLock wl(&mutex_);
    if (obsolete_files_.empty()) {
      return std::make_pair(true, -1);
    }
    tobsolete.swap(obsolete_files_);
  }

  bool file_deleted = false;
  for (auto iter = tobsolete.begin(); iter != tobsolete.end();) {
    auto bfile = *iter;
    {
      ReadLock lockbfile_r(&bfile->mutex_);
      if (VisibleToActiveSnapshot(bfile)) {
        ROCKS_LOG_INFO(db_options_.info_log,
                       "Could not delete file due to snapshot failure %s",
                       bfile->PathName().c_str());
        ++iter;
        continue;
      }
    }
    ROCKS_LOG_INFO(db_options_.info_log,
                   "Will delete file due to snapshot success %s",
                   bfile->PathName().c_str());

<<<<<<< HEAD
    blob_files_.erase(bfile->BlobFileNumber());
    Status s = DeleteDBFile(&(db_impl_->immutable_db_options()),
                             bfile->PathName(), blob_dir_, true);
=======
    {
      WriteLock wl(&mutex_);
      blob_files_.erase(bfile->BlobFileNumber());
    }

    Status s = DeleteDBFile(&(db_impl_->immutable_db_options()),
                            bfile->PathName(), blob_dir_, true,
                            /*force_fg=*/false);
>>>>>>> e3a82bb9
    if (!s.ok()) {
      ROCKS_LOG_ERROR(db_options_.info_log,
                      "File failed to be deleted as obsolete %s",
                      bfile->PathName().c_str());
      ++iter;
      continue;
    }

    file_deleted = true;
    ROCKS_LOG_INFO(db_options_.info_log,
                   "File deleted as obsolete from blob dir %s",
                   bfile->PathName().c_str());

    iter = tobsolete.erase(iter);
  }

  // directory change. Fsync
  if (file_deleted) {
    Status s = dir_ent_->Fsync();
    if (!s.ok()) {
      ROCKS_LOG_ERROR(db_options_.info_log, "Failed to sync dir %s: %s",
                      blob_dir_.c_str(), s.ToString().c_str());
    }
  }

  // put files back into obsolete if for some reason, delete failed
  if (!tobsolete.empty()) {
    WriteLock wl(&mutex_);
    for (auto bfile : tobsolete) {
      blob_files_.insert(std::make_pair(bfile->BlobFileNumber(), bfile));
      obsolete_files_.push_front(bfile);
    }
  }

  return std::make_pair(!aborted, -1);
}

void BlobDBImpl::CopyBlobFiles(
    std::vector<std::shared_ptr<BlobFile>>* bfiles_copy) {
  ReadLock rl(&mutex_);
  for (auto const& p : blob_files_) {
    bfiles_copy->push_back(p.second);
  }
}

std::pair<bool, int64_t> BlobDBImpl::RunGC(bool aborted) {
  if (aborted) {
    return std::make_pair(false, -1);
  }

  // TODO(yiwu): Garbage collection implementation.

  // reschedule
  return std::make_pair(true, -1);
}

Iterator* BlobDBImpl::NewIterator(const ReadOptions& read_options) {
  auto* cfd =
      reinterpret_cast<ColumnFamilyHandleImpl*>(DefaultColumnFamily())->cfd();
  // Get a snapshot to avoid blob file get deleted between we
  // fetch and index entry and reading from the file.
  ManagedSnapshot* own_snapshot = nullptr;
  const Snapshot* snapshot = read_options.snapshot;
  if (snapshot == nullptr) {
    own_snapshot = new ManagedSnapshot(db_);
    snapshot = own_snapshot->snapshot();
  }
  auto* iter = db_impl_->NewIteratorImpl(
      read_options, cfd, snapshot->GetSequenceNumber(),
      nullptr /*read_callback*/, true /*allow_blob*/);
  return new BlobDBIterator(own_snapshot, iter, this, env_, statistics_);
}

Status DestroyBlobDB(const std::string& dbname, const Options& options,
                     const BlobDBOptions& bdb_options) {
  const ImmutableDBOptions soptions(SanitizeOptions(dbname, options));
  Env* env = soptions.env;

  Status status;
  std::string blobdir;
  blobdir = (bdb_options.path_relative) ? dbname + "/" + bdb_options.blob_dir
                                        : bdb_options.blob_dir;

  std::vector<std::string> filenames;
  env->GetChildren(blobdir, &filenames);

  for (const auto& f : filenames) {
    uint64_t number;
    FileType type;
    if (ParseFileName(f, &number, &type) && type == kBlobFile) {
<<<<<<< HEAD
      Status del = DeleteDBFile(&soptions, blobdir + "/" + f, blobdir, true);
=======
      Status del = DeleteDBFile(&soptions, blobdir + "/" + f, blobdir, true,
                                /*force_fg=*/false);
>>>>>>> e3a82bb9
      if (status.ok() && !del.ok()) {
        status = del;
      }
    }
  }
  env->DeleteDir(blobdir);

  Status destroy = DestroyDB(dbname, options);
  if (status.ok() && !destroy.ok()) {
    status = destroy;
  }

  return status;
}

#ifndef NDEBUG
Status BlobDBImpl::TEST_GetBlobValue(const Slice& key, const Slice& index_entry,
                                     PinnableSlice* value) {
  return GetBlobValue(key, index_entry, value);
}

void BlobDBImpl::TEST_AddDummyBlobFile(uint64_t blob_file_number,
                                       SequenceNumber immutable_sequence) {
  auto blob_file = std::make_shared<BlobFile>(this, blob_dir_, blob_file_number,
                                              db_options_.info_log.get());
  blob_file->MarkImmutable(immutable_sequence);

  blob_files_[blob_file_number] = blob_file;
  live_imm_non_ttl_blob_files_[blob_file_number] = blob_file;
}

std::vector<std::shared_ptr<BlobFile>> BlobDBImpl::TEST_GetBlobFiles() const {
  ReadLock l(&mutex_);
  std::vector<std::shared_ptr<BlobFile>> blob_files;
  for (auto& p : blob_files_) {
    blob_files.emplace_back(p.second);
  }
  return blob_files;
}

std::vector<std::shared_ptr<BlobFile>> BlobDBImpl::TEST_GetLiveImmNonTTLFiles()
    const {
  ReadLock l(&mutex_);
  std::vector<std::shared_ptr<BlobFile>> live_imm_non_ttl_files;
  for (const auto& pair : live_imm_non_ttl_blob_files_) {
    live_imm_non_ttl_files.emplace_back(pair.second);
  }
  return live_imm_non_ttl_files;
}

std::vector<std::shared_ptr<BlobFile>> BlobDBImpl::TEST_GetObsoleteFiles()
    const {
  ReadLock l(&mutex_);
  std::vector<std::shared_ptr<BlobFile>> obsolete_files;
  for (auto& bfile : obsolete_files_) {
    obsolete_files.emplace_back(bfile);
  }
  return obsolete_files;
}

void BlobDBImpl::TEST_DeleteObsoleteFiles() {
  DeleteObsoleteFiles(false /*abort*/);
}

Status BlobDBImpl::TEST_CloseBlobFile(std::shared_ptr<BlobFile>& bfile) {
  MutexLock l(&write_mutex_);
  WriteLock lock(&mutex_);
  WriteLock file_lock(&bfile->mutex_);

  return CloseBlobFile(bfile);
}

void BlobDBImpl::TEST_ObsoleteBlobFile(std::shared_ptr<BlobFile>& blob_file,
                                       SequenceNumber obsolete_seq,
                                       bool update_size) {
  return ObsoleteBlobFile(blob_file, obsolete_seq, update_size);
}

Status BlobDBImpl::TEST_GCFileAndUpdateLSM(std::shared_ptr<BlobFile>& bfile,
                                           GCStats* gc_stats) {
  return GCFileAndUpdateLSM(bfile, gc_stats);
}

void BlobDBImpl::TEST_RunGC() { RunGC(false /*abort*/); }

void BlobDBImpl::TEST_EvictExpiredFiles() {
  EvictExpiredFiles(false /*abort*/);
}

uint64_t BlobDBImpl::TEST_live_sst_size() { return live_sst_size_.load(); }

void BlobDBImpl::TEST_InitializeBlobFileToSstMapping(
    const std::vector<LiveFileMetaData>& live_files) {
  InitializeBlobFileToSstMapping(live_files);
}

void BlobDBImpl::TEST_ProcessFlushJobInfo(const FlushJobInfo& info) {
  ProcessFlushJobInfo(info);
}

void BlobDBImpl::TEST_ProcessCompactionJobInfo(const CompactionJobInfo& info) {
  ProcessCompactionJobInfo(info);
}

#endif  //  !NDEBUG

}  // namespace blob_db
}  // namespace rocksdb
#endif  // ROCKSDB_LITE<|MERGE_RESOLUTION|>--- conflicted
+++ resolved
@@ -35,13 +35,6 @@
 #include "test_util/sync_point.h"
 #include "util/cast_util.h"
 #include "util/crc32c.h"
-<<<<<<< HEAD
-#include "util/file_reader_writer.h"
-#include "util/file_util.h"
-#include "util/filename.h"
-#include "util/logging.h"
-=======
->>>>>>> e3a82bb9
 #include "util/mutexlock.h"
 #include "util/random.h"
 #include "util/stop_watch.h"
@@ -2140,11 +2133,6 @@
                    "Will delete file due to snapshot success %s",
                    bfile->PathName().c_str());
 
-<<<<<<< HEAD
-    blob_files_.erase(bfile->BlobFileNumber());
-    Status s = DeleteDBFile(&(db_impl_->immutable_db_options()),
-                             bfile->PathName(), blob_dir_, true);
-=======
     {
       WriteLock wl(&mutex_);
       blob_files_.erase(bfile->BlobFileNumber());
@@ -2153,7 +2141,6 @@
     Status s = DeleteDBFile(&(db_impl_->immutable_db_options()),
                             bfile->PathName(), blob_dir_, true,
                             /*force_fg=*/false);
->>>>>>> e3a82bb9
     if (!s.ok()) {
       ROCKS_LOG_ERROR(db_options_.info_log,
                       "File failed to be deleted as obsolete %s",
@@ -2244,12 +2231,8 @@
     uint64_t number;
     FileType type;
     if (ParseFileName(f, &number, &type) && type == kBlobFile) {
-<<<<<<< HEAD
-      Status del = DeleteDBFile(&soptions, blobdir + "/" + f, blobdir, true);
-=======
       Status del = DeleteDBFile(&soptions, blobdir + "/" + f, blobdir, true,
                                 /*force_fg=*/false);
->>>>>>> e3a82bb9
       if (status.ok() && !del.ok()) {
         status = del;
       }
