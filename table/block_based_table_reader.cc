--- conflicted
+++ resolved
@@ -92,26 +92,17 @@
   cache->Release(handle);
 }
 
-<<<<<<< HEAD
-=======
 Slice GetCacheKeyFromOffset(const char* cache_key_prefix,
                             size_t cache_key_prefix_size, uint64_t offset,
                             char* cache_key) {
   assert(cache_key != nullptr);
   assert(cache_key_prefix_size != 0);
-  assert(cache_key_prefix_size <= kMaxCacheKeyPrefixSize);
+  assert(cache_key_prefix_size <= BlockBasedTable::kMaxCacheKeyPrefixSize);
   memcpy(cache_key, cache_key_prefix, cache_key_prefix_size);
   char* end = EncodeVarint64(cache_key + cache_key_prefix_size, offset);
   return Slice(cache_key, static_cast<size_t>(end - cache_key));
 }
 
-Slice GetCacheKey(const char* cache_key_prefix, size_t cache_key_prefix_size,
-                  const BlockHandle& handle, char* cache_key) {
-  return GetCacheKeyFromOffset(cache_key_prefix, cache_key_prefix_size,
-                               handle.offset(), cache_key);
-}
-
->>>>>>> b1fafcac
 Cache::Handle* GetEntryFromCache(Cache* block_cache, const Slice& key,
                                  Tickers block_cache_miss_ticker,
                                  Tickers block_cache_hit_ticker,
@@ -369,12 +360,9 @@
   size_t page_cache_key_prefix_size = 0;
   char compressed_cache_key_prefix[kMaxCacheKeyPrefixSize];
   size_t compressed_cache_key_prefix_size = 0;
-<<<<<<< HEAD
   PageCacheOptions page_cache_options;
-=======
   uint64_t dummy_index_reader_offset =
       0;  // ID that is unique for the block cache.
->>>>>>> b1fafcac
 
   // Footer contains the fixed table information
   Footer footer;
@@ -848,16 +836,6 @@
   // insert into uncompressed block cache
   assert((block->value->compression_type() == kNoCompression));
   if (block_cache != nullptr && block->value->cachable()) {
-<<<<<<< HEAD
-    block->cache_handle = block_cache->InsertBlock(block_cache_key,
-                                                   block->value,
-                                                   &DeleteCachedEntry<Block>);
-    RecordTick(statistics, BLOCK_CACHE_ADD);
-    RecordTick(statistics, BLOCK_CACHE_BYTES_WRITE,
-               block->value->usable_size());
-    assert(reinterpret_cast<Block*>(block_cache->Value(block->cache_handle)) ==
-           block->value);
-=======
     s = block_cache->Insert(block_cache_key, block->value,
                             block->value->usable_size(),
                             &DeleteCachedEntry<Block>, &(block->cache_handle));
@@ -873,7 +851,6 @@
       delete block->value;
       block->value = nullptr;
     }
->>>>>>> b1fafcac
   }
 
   return s;
