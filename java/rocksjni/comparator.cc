// Copyright (c) 2011-present, Facebook, Inc.  All rights reserved.
//  This source code is licensed under both the GPLv2 (found in the
//  COPYING file in the root directory) and Apache 2.0 License
//  (found in the LICENSE.Apache file in the root directory).
//
// This file implements the "bridge" between Java and C++ for
// rocksdb::Comparator.

#include <jni.h>
#include <stdio.h>
#include <stdlib.h>
#include <functional>
#include <string>

#include "include/org_rocksdb_Comparator.h"
#include "include/org_rocksdb_DirectComparator.h"
#include "include/org_rocksdb_NativeComparatorWrapper.h"
#include "rocksjni/comparatorjnicallback.h"
#include "rocksjni/portal.h"

// <editor-fold desc="org.rocksdb.Comparator>

/*
 * Class:     org_rocksdb_Comparator
 * Method:    createNewComparator0
 * Signature: ()J
 */
jlong Java_org_rocksdb_Comparator_createNewComparator0(JNIEnv* env,
                                                       jobject jobj,
                                                       jlong copt_handle) {
  auto* copt =
      reinterpret_cast<rocksdb::ComparatorJniCallbackOptions*>(copt_handle);
  auto* c = new rocksdb::ComparatorJniCallback(env, jobj, copt);
  return reinterpret_cast<jlong>(c);
}
// </editor-fold>

// <editor-fold desc="org.rocksdb.DirectComparator>

/*
 * Class:     org_rocksdb_DirectComparator
 * Method:    createNewDirectComparator0
 * Signature: ()J
 */
jlong Java_org_rocksdb_DirectComparator_createNewDirectComparator0(
    JNIEnv* env, jobject jobj, jlong copt_handle) {
  auto* copt =
      reinterpret_cast<rocksdb::ComparatorJniCallbackOptions*>(copt_handle);
  auto* c = new rocksdb::DirectComparatorJniCallback(env, jobj, copt);
  return reinterpret_cast<jlong>(c);
}

/*
 * Class:     org_rocksdb_NativeComparatorWrapper
 * Method:    disposeInternal
 * Signature: (J)V
 */
void Java_org_rocksdb_NativeComparatorWrapper_disposeInternal(
<<<<<<< HEAD
    JNIEnv* env, jobject jobj, jlong jcomparator_handle) {
  auto* comparator =
      reinterpret_cast<rocksdb::Comparator*>(jcomparator_handle);
=======
    JNIEnv* /*env*/, jobject /*jobj*/, jlong jcomparator_handle) {
  auto* comparator = reinterpret_cast<rocksdb::Comparator*>(jcomparator_handle);
>>>>>>> f438b98e
  delete comparator;
}
// </editor-fold><|MERGE_RESOLUTION|>--- conflicted
+++ resolved
@@ -56,14 +56,8 @@
  * Signature: (J)V
  */
 void Java_org_rocksdb_NativeComparatorWrapper_disposeInternal(
-<<<<<<< HEAD
-    JNIEnv* env, jobject jobj, jlong jcomparator_handle) {
-  auto* comparator =
-      reinterpret_cast<rocksdb::Comparator*>(jcomparator_handle);
-=======
     JNIEnv* /*env*/, jobject /*jobj*/, jlong jcomparator_handle) {
   auto* comparator = reinterpret_cast<rocksdb::Comparator*>(jcomparator_handle);
->>>>>>> f438b98e
   delete comparator;
 }
 // </editor-fold>