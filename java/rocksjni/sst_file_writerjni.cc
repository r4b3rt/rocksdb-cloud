--- conflicted
+++ resolved
@@ -22,30 +22,6 @@
  * Method:    newSstFileWriter
  * Signature: (JJJB)J
  */
-<<<<<<< HEAD
-jlong Java_org_rocksdb_SstFileWriter_newSstFileWriter__JJJB(JNIEnv *env,
-    jclass jcls, jlong jenvoptions,  jlong joptions, jlong jcomparator_handle,
-    jbyte jcomparator_type) {
-  rocksdb::Comparator *comparator = nullptr;
-  switch(jcomparator_type) {
-      // JAVA_COMPARATOR
-      case 0x0:
-        comparator =
-            reinterpret_cast<rocksdb::ComparatorJniCallback*>(jcomparator_handle);
-        break;
-
-      // JAVA_DIRECT_COMPARATOR
-      case 0x1:
-        comparator =
-            reinterpret_cast<rocksdb::DirectComparatorJniCallback*>(jcomparator_handle);
-        break;
-
-      // JAVA_NATIVE_COMPARATOR_WRAPPER
-      case 0x2:
-        comparator =
-            reinterpret_cast<rocksdb::Comparator*>(jcomparator_handle);
-        break;
-=======
 jlong Java_org_rocksdb_SstFileWriter_newSstFileWriter__JJJB(
     JNIEnv * /*env*/, jclass /*jcls*/, jlong jenvoptions, jlong joptions,
     jlong jcomparator_handle, jbyte jcomparator_type) {
@@ -67,7 +43,6 @@
     case 0x2:
       comparator = reinterpret_cast<rocksdb::Comparator *>(jcomparator_handle);
       break;
->>>>>>> f438b98e
   }
   auto *env_options =
       reinterpret_cast<const rocksdb::EnvOptions *>(jenvoptions);
